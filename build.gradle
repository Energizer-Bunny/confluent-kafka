// Licensed to the Apache Software Foundation (ASF) under one or more
// contributor license agreements.  See the NOTICE file distributed with
// this work for additional information regarding copyright ownership.
// The ASF licenses this file to You under the Apache License, Version 2.0
// (the "License"); you may not use this file except in compliance with
// the License.  You may obtain a copy of the License at
//
//    http://www.apache.org/licenses/LICENSE-2.0
//
// Unless required by applicable law or agreed to in writing, software
// distributed under the License is distributed on an "AS IS" BASIS,
// WITHOUT WARRANTIES OR CONDITIONS OF ANY KIND, either express or implied.
// See the License for the specific language governing permissions and
// limitations under the License.

import org.ajoberstar.grgit.Grgit
import org.gradle.api.JavaVersion

import java.nio.charset.StandardCharsets

buildscript {
  repositories {
    mavenCentral()
  }
  apply from: "$rootDir/gradle/dependencies.gradle"

  dependencies {
    // For Apache Rat plugin to ignore non-Git files
    classpath "org.ajoberstar.grgit:grgit-core:$versions.grgit"
  }
}

plugins {
  id 'com.github.ben-manes.versions' version '0.44.0'
  id 'idea'
  id 'java-library'
  id 'org.owasp.dependencycheck' version '8.0.2'
  id 'org.nosphere.apache.rat' version "0.8.0"
  id "io.swagger.core.v3.swagger-gradle-plugin" version "2.2.0"

  id "com.github.spotbugs" version '5.0.13' apply false
  id 'org.gradle.test-retry' version '1.5.1' apply false
  id 'org.scoverage' version '7.0.1' apply false
  id 'com.github.johnrengelman.shadow' version '7.1.2' apply false
  id 'com.diffplug.spotless' version '6.14.0' apply false // 6.14.1 and newer require Java 11 at compile time, so we can't upgrade until AK 4.0
}

task copyGitHooks(type: Copy) {
  description 'Copies the git hooks.'
  from("${rootDir}/bin/git-hooks/") {
    include '*'
  }
  into "${rootDir}/.git/hooks"
}

task installGitHooks(type: Exec) {
  description 'Installs the git hooks.'
  group 'git hooks'
  workingDir rootDir
  commandLine 'chmod'
  args '-R', '+x', '.git/hooks/'
  dependsOn copyGitHooks
  doLast {
    logger.info('Git hook installed successfully.')
  }
}

ext {
  gradleVersion = versions.gradle
  minJavaVersion = 8
  buildVersionFileName = "kafka-version.properties"

  defaultMaxHeapSize = "2g"
  defaultJvmArgs = ["-Xss4m", "-XX:+UseParallelGC"]

  // "JEP 403: Strongly Encapsulate JDK Internals" causes some tests to fail when they try
  // to access internals (often via mocking libraries). We use `--add-opens` as a workaround
  // for now and we'll fix it properly (where possible) via KAFKA-13275.
  if (JavaVersion.current().isCompatibleWith(JavaVersion.VERSION_16))
    defaultJvmArgs.addAll(
      "--add-opens=java.base/java.io=ALL-UNNAMED",
      "--add-opens=java.base/java.lang=ALL-UNNAMED",
      "--add-opens=java.base/java.nio=ALL-UNNAMED",
      "--add-opens=java.base/java.nio.file=ALL-UNNAMED",
      "--add-opens=java.base/java.util=ALL-UNNAMED",
      "--add-opens=java.base/java.util.concurrent=ALL-UNNAMED",
      "--add-opens=java.base/java.util.regex=ALL-UNNAMED",
      "--add-opens=java.base/java.util.stream=ALL-UNNAMED",
      "--add-opens=java.base/java.text=ALL-UNNAMED",
      "--add-opens=java.base/java.time=ALL-UNNAMED",
      "--add-opens=java.security.jgss/sun.security.krb5=ALL-UNNAMED"
    )

  maxTestForks = project.hasProperty('maxParallelForks') ? maxParallelForks.toInteger() : Runtime.runtime.availableProcessors()
  maxScalacThreads = project.hasProperty('maxScalacThreads') ? maxScalacThreads.toInteger() :
      Math.min(Runtime.runtime.availableProcessors(), 8)
  userIgnoreFailures = project.hasProperty('ignoreFailures') ? ignoreFailures : false

  userMaxTestRetries = project.hasProperty('maxTestRetries') ? maxTestRetries.toInteger() : 0
  userMaxTestRetryFailures = project.hasProperty('maxTestRetryFailures') ? maxTestRetryFailures.toInteger() : 0

  skipSigning = project.hasProperty('skipSigning') && skipSigning.toBoolean()
  shouldSign = !skipSigning && !version.endsWith("SNAPSHOT") && !version.contains("-alpha") && !version.matches("[0-9]*\\.[0-9]*\\.[0-9]*-[0-9]*-(ccs|ce)")

  mavenUrl = propertyOrElse(project, 'mavenUrl', '')
  mavenUsername = propertyOrElse(project, 'mavenUsername', '')
  mavenPassword = propertyOrElse(project, 'mavenPassword', '')

  userShowStandardStreams = project.hasProperty("showStandardStreams") ? showStandardStreams : null

  userTestLoggingEvents = project.hasProperty("testLoggingEvents") ? Arrays.asList(testLoggingEvents.split(",")) : null

  userEnableTestCoverage = project.hasProperty("enableTestCoverage") ? enableTestCoverage : false

  userKeepAliveModeString = project.hasProperty("keepAliveMode") ? keepAliveMode : "daemon"
  userKeepAliveMode = KeepAliveMode.values().find(m -> m.name().toLowerCase().equals(userKeepAliveModeString))
  if (userKeepAliveMode == null) {
    def keepAliveValues = KeepAliveMode.values().collect(m -> m.name.toLowerCase())
    throw new GradleException("Unexpected value for keepAliveMode property. Expected one of $keepAliveValues, but received: $userKeepAliveModeString")
  }

  // See README.md for details on this option and the reasoning for the default
  userScalaOptimizerMode = project.hasProperty("scalaOptimizerMode") ? scalaOptimizerMode : "inline-kafka"
  def scalaOptimizerValues = ["none", "method", "inline-kafka", "inline-scala"]
  if (!scalaOptimizerValues.contains(userScalaOptimizerMode))
    throw new GradleException("Unexpected value for scalaOptimizerMode property. Expected one of $scalaOptimizerValues, but received: $userScalaOptimizerMode")

  generatedDocsDir = new File("${project.rootDir}/docs/generated")

  commitId = determineCommitId()
}

allprojects {

  repositories {
    mavenCentral()
  }

  dependencyUpdates {
    revision="release"
    resolutionStrategy {
      componentSelection { rules ->
        rules.all { ComponentSelection selection ->
          boolean rejected = ['snap', 'alpha', 'beta', 'rc', 'cr', 'm'].any { qualifier ->
            selection.candidate.version ==~ /(?i).*[.-]${qualifier}[.\d-]*/
          }
          if (rejected) {
            selection.reject('Release candidate')
          }
        }
      }
    }
  }

  configurations.all {
    // zinc is the Scala incremental compiler, it has a configuration for its own dependencies
    // that are unrelated to the project dependencies, we should not change them
    if (name != "zinc") {
      resolutionStrategy {
        force(
          // be explicit about the javassist dependency version instead of relying on the transitive version
          libs.javassist,
          // ensure we have a single version in the classpath despite transitive dependencies
          libs.scalaLibrary,
          libs.scalaReflect,
          libs.jacksonAnnotations,
          // be explicit about the Netty dependency version instead of relying on the version set by
          // ZooKeeper (potentially older and containing CVEs)
          libs.nettyHandler,
          libs.nettyTransportNativeEpoll
        )
      }
    }
  }
  task printAllDependencies(type: DependencyReportTask) {}
}

def determineCommitId() {
  def takeFromHash = 16
  if (project.hasProperty('commitId')) {
    commitId.take(takeFromHash)
  } else if (file("$rootDir/.git/HEAD").exists()) {
    def headRef = file("$rootDir/.git/HEAD").text
    if (headRef.contains('ref: ')) {
      headRef = headRef.replaceAll('ref: ', '').trim()
      if (file("$rootDir/.git/$headRef").exists()) {
        file("$rootDir/.git/$headRef").text.trim().take(takeFromHash)
      }
    } else {
      headRef.trim().take(takeFromHash)
    }
  } else {
    "unknown"
  }
}

def propertyOrElse(project, propertyName, defaultValue) {
  if (project.hasProperty(propertyName))
    project.property(propertyName)
  // Workaround for KC-1802, system properties set by init scripts are not included
  // in project properties since Gradle 7.1. This can be removed once we update the
  // packaging code to set credentials via a gradle.properties file instead.
  else
    System.getProperty("org.gradle.project.$propertyName", defaultValue)
}

apply from: file('wrapper.gradle')

if (file('.git').exists()) {
  rat {
    verbose.set(true)
    reportDir.set(project.file('build/rat'))
    stylesheet.set(file('gradle/resources/rat-output-to-html.xsl'))

    // Exclude everything under the directory that git should be ignoring via .gitignore or that isn't checked in. These
    // restrict us only to files that are checked in or are staged.
    def repo = Grgit.open(currentDir: project.getRootDir())
    excludes = new ArrayList<String>(repo.clean(ignore: false, directories: true, dryRun: true))
    // And some of the files that we have checked in should also be excluded from this check
    excludes.addAll([
        '**/.git/**',
        '**/build/**',
        'CONTRIBUTING.md',
        'PULL_REQUEST_TEMPLATE.md',
        'gradlew',
        'gradlew.bat',
        'gradle/wrapper/gradle-wrapper.properties',
        'TROGDOR.md',
        '**/*README.md',
        '**/id_rsa',
        '**/id_rsa.pub',
        'checkstyle/suppressions.xml',
        'streams/quickstart/java/src/test/resources/projects/basic/goal.txt',
        'streams/streams-scala/logs/*',
        'licenses/*',
        '**/generated/**',
        'clients/src/test/resources/serializedData/*'
    ])
  }
} else {
  rat.enabled = false
}
println("Starting build with version $version (commit id ${commitId == null ? "null" : commitId.take(8)}) using Gradle $gradleVersion, Java ${JavaVersion.current()} and Scala ${versions.scala}")
println("Build properties: maxParallelForks=$maxTestForks, maxScalacThreads=$maxScalacThreads, maxTestRetries=$userMaxTestRetries")

subprojects {

  // enable running :dependencies task recursively on all subprojects
  // eg: ./gradlew allDeps
  task allDeps(type: DependencyReportTask) {}
  // enable running :dependencyInsight task recursively on all subprojects
  // eg: ./gradlew allDepInsight --configuration runtime --dependency com.fasterxml.jackson.core:jackson-databind
  task allDepInsight(type: DependencyInsightReportTask) {showingAllVariants = false} doLast {}

  apply plugin: 'java-library'
  apply plugin: 'checkstyle'
  apply plugin: "com.github.spotbugs"
  apply plugin: 'org.gradle.test-retry'

  // We use the shadow plugin for the jmh-benchmarks module and the `-all` jar can get pretty large, so
  // don't publish it
  // We also don't publish artifacts for kafka-streams-upgrade-system-tests since they are not necessary,
  // and were resulting in conflicts due to duplicate artifacts
  def shouldPublish = !project.name.equals('jmh-benchmarks') && !(project.path.startsWith(':streams') && project.name.startsWith("upgrade-system-tests"))

  if (shouldPublish) {
    apply plugin: 'maven-publish'
    apply plugin: 'signing'

    // Add aliases for the task names used by the maven plugin for backwards compatibility
    // The maven plugin was replaced by the maven-publish plugin in Gradle 7.0
    tasks.register('install').configure { dependsOn(publishToMavenLocal) }
    tasks.register('uploadArchives').configure { dependsOn(publish) }
  }

  // apply the eclipse plugin only to subprojects that hold code. 'connect' is just a folder.
  if (!project.name.equals('connect')) {
    apply plugin: 'eclipse'
    fineTuneEclipseClasspathFile(eclipse, project)
  }

  java {
    consistentResolution {
      // resolve the compileClasspath and then "inject" the result of resolution as strict constraints into the runtimeClasspath
      useCompileClasspathVersions()
    }
  }

  tasks.withType(JavaCompile) {
    options.encoding = 'UTF-8'
    options.compilerArgs << "-Xlint:all"
    // temporary exclusions until all the warnings are fixed
    if (!project.path.startsWith(":connect"))
      options.compilerArgs << "-Xlint:-rawtypes"
    options.compilerArgs << "-Xlint:-serial"
    options.compilerArgs << "-Xlint:-try"
    options.compilerArgs << "-Werror"

    // --release is the recommended way to select the target release, but it's only supported in Java 9 so we also
    // set --source and --target via `sourceCompatibility` and `targetCompatibility` a couple of lines below
    if (JavaVersion.current().isJava9Compatible())
<<<<<<< HEAD
      options.compilerArgs << "--release" << minJavaVersion
    dependsOn installGitHooks
=======
      options.release = minJavaVersion
>>>>>>> 30795674
  }
  
  // We should only set this if Java version is < 9 (--release is recommended for >= 9), but the Scala plugin for IntelliJ sets
  // `-target` incorrectly if this is unset
  sourceCompatibility = minJavaVersion
  targetCompatibility = minJavaVersion

  if (shouldPublish) {

    publishing {
      repositories {
        // To test locally, invoke gradlew with `-PmavenUrl=file:///some/local/path`
        maven {
          url = mavenUrl
          credentials {
            username = mavenUsername
            password = mavenPassword
          }
        }
      }
      publications {
        mavenJava(MavenPublication) {
          from components.java

          afterEvaluate {
            ["srcJar", "javadocJar", "scaladocJar", "testJar", "testSrcJar"].forEach { taskName ->
              def task = tasks.findByName(taskName)
              if (task != null)
                artifact task
            }

            artifactId = archivesBaseName
            pom {
              name = 'Apache Kafka'
              url = 'https://kafka.apache.org'
              licenses {
                license {
                  name = 'The Apache License, Version 2.0'
                  url = 'http://www.apache.org/licenses/LICENSE-2.0.txt'
                  distribution = 'repo'
                }
              }
            }
          }
        }
      }
    }

    if (shouldSign) {
      signing {
        sign publishing.publications.mavenJava
      }
    }
  }

  // Remove the relevant project name once it's converted to JUnit 5
  def shouldUseJUnit5 = !(["runtime"].contains(it.project.name))

  def testLoggingEvents = ["passed", "skipped", "failed"]
  def testShowStandardStreams = false
  def testExceptionFormat = 'full'
  // Gradle built-in logging only supports sending test output to stdout, which generates a lot
  // of noise, especially for passing tests. We really only want output for failed tests. This
  // hooks into the output and logs it (so we don't have to buffer it all in memory) and only
  // saves the output for failing tests. Directory and filenames are such that you can, e.g.,
  // create a Jenkins rule to collect failed test output.
  def logTestStdout = {
    def testId = { TestDescriptor descriptor ->
      "${descriptor.className}.${descriptor.name}".toString()
    }

    def logFiles = new HashMap<String, File>()
    def logStreams = new HashMap<String, FileOutputStream>()
    beforeTest { TestDescriptor td ->
      def tid = testId(td)
      // truncate the file name if it's too long
      def logFile = new File(
              "${projectDir}/build/reports/testOutput/${tid.substring(0, Math.min(tid.size(),240))}.test.stdout"
      )
      logFile.parentFile.mkdirs()
      logFiles.put(tid, logFile)
      logStreams.put(tid, new FileOutputStream(logFile))
    }
    onOutput { TestDescriptor td, TestOutputEvent toe ->
      def tid = testId(td)
      // Some output can happen outside the context of a specific test (e.g. at the class level)
      // and beforeTest/afterTest seems to not be invoked for these cases (and similarly, there's
      // a TestDescriptor hierarchy that includes the thread executing the test, Gradle tasks,
      // etc). We see some of these in practice and it seems like something buggy in the Gradle
      // test runner since we see it *before* any tests and it is frequently not related to any
      // code in the test (best guess is that it is tail output from last test). We won't have
      // an output file for these, so simply ignore them. If they become critical for debugging,
      // they can be seen with showStandardStreams.
      if (td.name == td.className || td.className == null) {
        // silently ignore output unrelated to specific test methods
        return
      } else if (logStreams.get(tid) == null) {
        println "WARNING: unexpectedly got output for a test [${tid}]" +
                " that we didn't previously see in the beforeTest hook." +
                " Message for debugging: [" + toe.message + "]."
        return
      }
      try {
        logStreams.get(tid).write(toe.message.getBytes(StandardCharsets.UTF_8))
      } catch (Exception e) {
        println "ERROR: Failed to write output for test ${tid}"
        e.printStackTrace()
      }
    }
    afterTest { TestDescriptor td, TestResult tr ->
      def tid = testId(td)
      try {
        logStreams.get(tid).close()
        if (tr.resultType != TestResult.ResultType.FAILURE) {
          logFiles.get(tid).delete()
        } else {
          def file = logFiles.get(tid)
          println "${tid} failed, log available in ${file}"
        }
      } catch (Exception e) {
        println "ERROR: Failed to close stdout file for ${tid}"
        e.printStackTrace()
      } finally {
        logFiles.remove(tid)
        logStreams.remove(tid)
      }
    }
  }

  // The suites are for running sets of tests in IDEs.
  // Gradle will run each test class, so we exclude the suites to avoid redundantly running the tests twice.
  def testsToExclude = ['**/*Suite.class']
  // Exclude PowerMock tests when running with Java 16 or newer until a version of PowerMock that supports the relevant versions is released
  // The relevant issues are https://github.com/powermock/powermock/issues/1094 and https://github.com/powermock/powermock/issues/1099
  if (JavaVersion.current().isCompatibleWith(JavaVersion.VERSION_16)) {
    testsToExclude.addAll([
      // connect tests
      "**/DistributedHerderTest.*",
      "**/KafkaConfigBackingStoreTest.*",
      "**/KafkaBasedLogTest.*", "**/StandaloneHerderTest.*",
      "**/WorkerSinkTaskTest.*", "**/WorkerSinkTaskThreadedTest.*",
      "**/WorkerSourceTaskTest.*"
    ])
  }

  test {
    maxParallelForks = maxTestForks
    ignoreFailures = userIgnoreFailures

    maxHeapSize = defaultMaxHeapSize
    jvmArgs = defaultJvmArgs

    testLogging {
      events = userTestLoggingEvents ?: testLoggingEvents
      showStandardStreams = userShowStandardStreams ?: testShowStandardStreams
      exceptionFormat = testExceptionFormat
      displayGranularity = 0
    }
    logTestStdout.rehydrate(delegate, owner, this)()

    exclude testsToExclude

    if (shouldUseJUnit5)
      useJUnitPlatform()

    retry {
      maxRetries = userMaxTestRetries
      maxFailures = userMaxTestRetryFailures
    }

    // Allows devs to run tests in a loop to debug flaky tests. See README.
    if (project.hasProperty("rerun-tests")) {
      outputs.upToDateWhen { false }
    }
  }

  task integrationTest(type: Test, dependsOn: compileJava) {
    maxParallelForks = maxTestForks
    ignoreFailures = userIgnoreFailures

    // Increase heap size for integration tests
    maxHeapSize = "2560m"
    jvmArgs = defaultJvmArgs


    testLogging {
      events = userTestLoggingEvents ?: testLoggingEvents
      showStandardStreams = userShowStandardStreams ?: testShowStandardStreams
      exceptionFormat = testExceptionFormat
      displayGranularity = 0
    }
    logTestStdout.rehydrate(delegate, owner, this)()

    exclude testsToExclude

    if (shouldUseJUnit5) {
      if (project.name == 'streams') {
        useJUnitPlatform {
          includeTags "integration"
          includeTags "org.apache.kafka.test.IntegrationTest"
	  // Both engines are needed to run JUnit 4 tests alongside JUnit 5 tests.
          // junit-vintage (JUnit 4) can be removed once the JUnit 4 migration is complete.
          includeEngines "junit-vintage", "junit-jupiter"
        }
      } else {
        useJUnitPlatform {
          includeTags "integration"
        }
      }
    } else {
      useJUnit {
        includeCategories 'org.apache.kafka.test.IntegrationTest'
      }
    }

    retry {
      maxRetries = userMaxTestRetries
      maxFailures = userMaxTestRetryFailures
    }

    // Allows devs to run tests in a loop to debug flaky tests. See README.
    if (project.hasProperty("rerun-tests")) {
      outputs.upToDateWhen { false }
    }
  }

  task unitTest(type: Test, dependsOn: compileJava) {
    maxParallelForks = maxTestForks
    ignoreFailures = userIgnoreFailures

    maxHeapSize = defaultMaxHeapSize
    jvmArgs = defaultJvmArgs

    testLogging {
      events = userTestLoggingEvents ?: testLoggingEvents
      showStandardStreams = userShowStandardStreams ?: testShowStandardStreams
      exceptionFormat = testExceptionFormat
      displayGranularity = 0
    }
    logTestStdout.rehydrate(delegate, owner, this)()

    exclude testsToExclude

    if (shouldUseJUnit5) {
      if (project.name == 'streams') {
        useJUnitPlatform {
          excludeTags "integration"
          excludeTags "org.apache.kafka.test.IntegrationTest"
	  // Both engines are needed to run JUnit 4 tests alongside JUnit 5 tests.
          // junit-vintage (JUnit 4) can be removed once the JUnit 4 migration is complete.
          includeEngines "junit-vintage", "junit-jupiter"
        }
      } else {
        useJUnitPlatform {
          excludeTags "integration"
        }
      }
    } else {
      useJUnit {
        excludeCategories 'org.apache.kafka.test.IntegrationTest'
      }
    }

    retry {
      maxRetries = userMaxTestRetries
      maxFailures = userMaxTestRetryFailures
    }
  }

  // remove test output from all test types
  tasks.withType(Test).all { t ->
    cleanTest {
      delete t.reports.junitXml.outputLocation
      delete t.reports.html.outputLocation
    }
  }

  jar {
    from "$rootDir/LICENSE"
    from "$rootDir/NOTICE"
  }

  task srcJar(type: Jar) {
    archiveClassifier = 'sources'
    from "$rootDir/LICENSE"
    from "$rootDir/NOTICE"
    from sourceSets.main.allSource
  }

  task javadocJar(type: Jar, dependsOn: javadoc) {
    archiveClassifier = 'javadoc'
    from "$rootDir/LICENSE"
    from "$rootDir/NOTICE"
    from javadoc.destinationDir
  }

  task docsJar(dependsOn: javadocJar)

  javadoc {
    options.charSet = 'UTF-8'
    options.docEncoding = 'UTF-8'
    options.encoding = 'UTF-8'
    // Turn off doclint for now, see https://blog.joda.org/2014/02/turning-off-doclint-in-jdk-8-javadoc.html for rationale
    options.addStringOption('Xdoclint:none', '-quiet')

    // The URL structure was changed to include the locale after Java 8
    if (JavaVersion.current().isJava11Compatible())
      options.links "https://docs.oracle.com/en/java/javase/${JavaVersion.current().majorVersion}/docs/api/"
    else
      options.links "https://docs.oracle.com/javase/8/docs/api/"
  }

  task systemTestLibs(dependsOn: jar)

  if (!sourceSets.test.allSource.isEmpty()) {
    task testJar(type: Jar) {
      archiveClassifier = 'test'
      from "$rootDir/LICENSE"
      from "$rootDir/NOTICE"
      from sourceSets.test.output
    }

    task testSrcJar(type: Jar, dependsOn: testJar) {
      archiveClassifier = 'test-sources'
      from "$rootDir/LICENSE"
      from "$rootDir/NOTICE"
      from sourceSets.test.allSource
    }

  }

  plugins.withType(ScalaPlugin) {

    scala {
      zincVersion = versions.zinc
    }

    task scaladocJar(type:Jar, dependsOn: scaladoc) {
      archiveClassifier = 'scaladoc'
      from "$rootDir/LICENSE"
      from "$rootDir/NOTICE"
      from scaladoc.destinationDir
    }

    //documentation task should also trigger building scala doc jar
    docsJar.dependsOn scaladocJar

  }

  tasks.withType(ScalaCompile) {

    scalaCompileOptions.keepAliveMode = userKeepAliveMode

    scalaCompileOptions.additionalParameters = [
      "-deprecation",
      "-unchecked",
      "-encoding", "utf8",
      "-Xlog-reflective-calls",
      "-feature",
      "-language:postfixOps",
      "-language:implicitConversions",
      "-language:existentials",
      "-Ybackend-parallelism", maxScalacThreads.toString(),
      "-Xlint:constant",
      "-Xlint:delayedinit-select",
      "-Xlint:doc-detached",
      "-Xlint:missing-interpolator",
      "-Xlint:nullary-unit",
      "-Xlint:option-implicit",
      "-Xlint:package-object-classes",
      "-Xlint:poly-implicit-overload",
      "-Xlint:private-shadow",
      "-Xlint:stars-align",
      "-Xlint:type-parameter-shadow",
      "-Xlint:unused"
    ]

    if (versions.baseScala == '2.13')
      scalaCompileOptions.additionalParameters += ["-Wconf:msg=@nowarn annotation does not suppress any warnings:s"] // See https://github.com/scala/scala/pull/9960

    // See README.md for details on this option and the meaning of each value
    if (userScalaOptimizerMode.equals("method"))
      scalaCompileOptions.additionalParameters += ["-opt:l:method"]
    else if (userScalaOptimizerMode.startsWith("inline-")) {
      List<String> inlineFrom = ["-opt-inline-from:org.apache.kafka.**"]
      if (project.name.equals('core'))
        inlineFrom.add("-opt-inline-from:kafka.**")
      if (userScalaOptimizerMode.equals("inline-scala"))
        inlineFrom.add("-opt-inline-from:scala.**")

      scalaCompileOptions.additionalParameters += ["-opt:l:inline"]
      scalaCompileOptions.additionalParameters += inlineFrom
    }

    if (versions.baseScala != '2.12') {
      scalaCompileOptions.additionalParameters += ["-opt-warnings", "-Xlint:strict-unsealed-patmat"]
      // Scala 2.13.2 introduces compiler warnings suppression, which is a pre-requisite for -Xfatal-warnings
      scalaCompileOptions.additionalParameters += ["-Xfatal-warnings"]
    }

    // these options are valid for Scala versions < 2.13 only
    // Scala 2.13 removes them, see https://github.com/scala/scala/pull/6502 and https://github.com/scala/scala/pull/5969
    if (versions.baseScala == '2.12') {
      scalaCompileOptions.additionalParameters += [
        "-Xlint:by-name-right-associative",
        "-Xlint:nullary-override",
        "-Xlint:unsound-match"
      ]
    }

    // Scalac 2.12 `-release` requires Java 9 or higher, but Scala 2.13 doesn't have that restriction
    if (versions.baseScala == "2.13")
      scalaCompileOptions.additionalParameters += ["-release:" + minJavaVersion] // Use `:` here to workaround Gradle bug (see https://github.com/gradle/gradle/issues/23962#issuecomment-1437348400)
    else if (JavaVersion.current().isJava9Compatible())
      scalaCompileOptions.additionalParameters += ["-release", String.valueOf(minJavaVersion)] // Don't use `:` here as it breaks compilation with Scala 2.12


    configure(scalaCompileOptions.forkOptions) {
      memoryMaximumSize = defaultMaxHeapSize
      jvmArgs = defaultJvmArgs
    }
  }

  checkstyle {
    configFile = new File(rootDir, "checkstyle/checkstyle.xml")
    configProperties = checkstyleConfigProperties("import-control.xml")
    toolVersion = versions.checkstyle
  }

  configure(checkstyleMain) {
    group = 'Verification'
    description = 'Run checkstyle on all main Java sources'
  }

  configure(checkstyleTest) {
    group = 'Verification'
    description = 'Run checkstyle on all test Java sources'
  }

  test.dependsOn('checkstyleMain', 'checkstyleTest')

  spotbugs {
    toolVersion = versions.spotbugs
    excludeFilter = file("$rootDir/gradle/spotbugs-exclude.xml")
    ignoreFailures = false
  }
  test.dependsOn('spotbugsMain')

  tasks.withType(com.github.spotbugs.snom.SpotBugsTask) {
    reports {
      // Continue supporting `xmlFindBugsReport` for compatibility
      xml.enabled(project.hasProperty('xmlSpotBugsReport') || project.hasProperty('xmlFindBugsReport'))
      html.enabled(!project.hasProperty('xmlSpotBugsReport') && !project.hasProperty('xmlFindBugsReport'))
    }
    maxHeapSize = defaultMaxHeapSize
    jvmArgs = defaultJvmArgs
  }

  // Ignore core since its a scala project
  if (it.path != ':core') {
    if (userEnableTestCoverage) {
      apply plugin: "jacoco"

      jacoco {
        toolVersion = versions.jacoco
      }

      // NOTE: Jacoco Gradle plugin does not support "offline instrumentation" this means that classes mocked by PowerMock
      // may report 0 coverage, since the source was modified after initial instrumentation.
      // See https://github.com/jacoco/jacoco/issues/51
      jacocoTestReport {
        dependsOn tasks.test
        sourceSets sourceSets.main
        reports {
          html.enabled = true
          xml.enabled = true
          csv.enabled = false
        }
      }

    }
  }

  if (userEnableTestCoverage) {
    def coverageGen = it.path == ':core' ? 'reportScoverage' : 'jacocoTestReport'
    task reportCoverage(dependsOn: [coverageGen])
  }

}

gradle.taskGraph.whenReady { taskGraph ->
  taskGraph.getAllTasks().findAll { it.name.contains('spotbugsScoverage') || it.name.contains('spotbugsTest') }.each { task ->
    task.enabled = false
  }
}

// Skip publish tasks for projects that do not have a separate artifact per scala version when the
// scala version is not the default. This is necessary because some repositories ensure immutability
// of non snapshot artifacts - i.e. they don't allow the same artifact to be published a second time.
def defaultScalaSuffix = "2.13"
gradle.taskGraph.whenReady { taskGraph ->
  def skippedPublish = false
  taskGraph.getAllTasks().each { task ->
    if (task.name.equals("publishMavenJavaPublicationToMavenRepository") &&
        !versions.baseScala.equals(defaultScalaSuffix) &&
        task.project.hasProperty("archivesBaseName") &&
        !task.project.archivesBaseName.endsWith("_${versions.baseScala}")) {
      task.enabled = false
      skippedPublish = true
    }
  }
  if (skippedPublish)
    println("Skipping publish for projects that don't have a separate artifact per Scala version since " +
      "the Scala version (`${versions.baseScala}`) is not the default (`$defaultScalaSuffix`)")
}

def fineTuneEclipseClasspathFile(eclipse, project) {
  eclipse.classpath.file {
    beforeMerged { cp ->
      cp.entries.clear()
      // for the core project add the directories defined under test/scala as separate source directories
      if (project.name.equals('core')) {
        cp.entries.add(new org.gradle.plugins.ide.eclipse.model.SourceFolder("src/test/scala/integration", null))
        cp.entries.add(new org.gradle.plugins.ide.eclipse.model.SourceFolder("src/test/scala/other", null))
        cp.entries.add(new org.gradle.plugins.ide.eclipse.model.SourceFolder("src/test/scala/unit", null))
      }
    }
    whenMerged { cp ->
      // for the core project exclude the separate sub-directories defined under test/scala. These are added as source dirs above
      if (project.name.equals('core')) {
        cp.entries.findAll { it.kind == "src" && it.path.equals("src/test/scala") }*.excludes = ["integration/", "other/", "unit/"]
      }
      /*
       * Set all eclipse build output to go to 'build_eclipse' directory. This is to ensure that gradle and eclipse use different
       * build output directories, and also avoid using the eclpise default of 'bin' which clashes with some of our script directories.
       * https://discuss.gradle.org/t/eclipse-generated-files-should-be-put-in-the-same-place-as-the-gradle-generated-files/6986/2
       */
      cp.entries.findAll { it.kind == "output" }*.path = "build_eclipse"
      /*
       * Some projects have explicitly added test output dependencies. These are required for the gradle build but not required
       * in Eclipse since the dependent projects are added as dependencies. So clean up these from the generated classpath.
       */
      cp.entries.removeAll { it.kind == "lib" && it.path.matches(".*/build/(classes|resources)/test") }
    }
  }
}

def checkstyleConfigProperties(configFileName) {
  [importControlFile: "$rootDir/checkstyle/$configFileName",
   suppressionsFile: "$rootDir/checkstyle/suppressions.xml",
   headerFile: "$rootDir/checkstyle/java.header"]
}

// Aggregates all jacoco results into the root project directory
if (userEnableTestCoverage) {
  task jacocoRootReport(type: org.gradle.testing.jacoco.tasks.JacocoReport) {
    def javaProjects = subprojects.findAll { it.path != ':core' }

    description = 'Generates an aggregate report from all subprojects'
    dependsOn(javaProjects.test)

    additionalSourceDirs.from = javaProjects.sourceSets.main.allSource.srcDirs
    sourceDirectories.from = javaProjects.sourceSets.main.allSource.srcDirs
    classDirectories.from = javaProjects.sourceSets.main.output
    executionData.from = javaProjects.jacocoTestReport.executionData

    reports {
      html.enabled = true
      xml.enabled = true
    }

    // workaround to ignore projects that don't have any tests at all
    onlyIf = { true }
    doFirst {
      executionData = files(executionData.findAll { it.exists() })
    }
  }
}

if (userEnableTestCoverage) {
  task reportCoverage(dependsOn: ['jacocoRootReport', 'core:reportCoverage'])
}

def connectPkgs = [
    'connect:api',
    'connect:basic-auth-extension',
    'connect:file',
    'connect:json',
    'connect:runtime',
    'connect:transforms',
    'connect:mirror',
    'connect:mirror-client'
]

tasks.create(name: "jarConnect", dependsOn: connectPkgs.collect { it + ":jar" }) {}

tasks.create(name: "testConnect", dependsOn: connectPkgs.collect { it + ":test" }) {}

project(':core') {
  apply plugin: 'scala'

  // scaladoc generation is configured at the sub-module level with an artifacts
  // block (cf. see streams-scala). If scaladoc generation is invoked explicitly
  // for the `core` module, this ensures the generated jar doesn't include scaladoc
  // files since the `core` module doesn't include public APIs.
  scaladoc {
    enabled = false
  }
  if (userEnableTestCoverage)
    apply plugin: "org.scoverage"
  archivesBaseName = "kafka_${versions.baseScala}"

  configurations {
    generator
  }

  dependencies {
    // `core` is often used in users' tests, define the following dependencies as `api` for backwards compatibility
    // even though the `core` module doesn't expose any public API
    api project(':clients')
    api libs.scalaLibrary

    implementation project(':server-common')
    implementation project(':group-coordinator')
    implementation project(':metadata')
    implementation project(':storage:api')
    implementation project(':raft')
    implementation project(':storage')


    implementation libs.argparse4j
    implementation libs.jacksonDatabind
    implementation libs.jacksonModuleScala
    implementation libs.jacksonDataformatCsv
    implementation libs.jacksonJDK8Datatypes
    implementation libs.joptSimple
    implementation libs.jose4j
    implementation libs.metrics
    implementation libs.scalaCollectionCompat
    implementation libs.scalaJava8Compat
    // only needed transitively, but set it explicitly to ensure it has the same version as scala-library
    implementation libs.scalaReflect
    implementation libs.scalaLogging
    implementation libs.slf4jApi
    implementation(libs.zookeeper) {
      // Dropwizard Metrics are required by ZooKeeper as of v3.6.0,
      // but the library should *not* be used in Kafka code
      implementation libs.dropwizardMetrics
      exclude module: 'slf4j-log4j12'
      exclude module: 'log4j'
    }
    // ZooKeeperMain depends on commons-cli but declares the dependency as `provided`
    implementation libs.commonsCli

    compileOnly libs.log4j

    testImplementation project(':clients').sourceSets.test.output
    testImplementation project(':group-coordinator').sourceSets.test.output
    testImplementation project(':metadata').sourceSets.test.output
    testImplementation project(':raft').sourceSets.test.output
    testImplementation project(':server-common').sourceSets.test.output
    testImplementation project(':storage:api').sourceSets.test.output
    testImplementation libs.bcpkix
    testImplementation libs.mockitoCore
    testImplementation(libs.apacheda) {
      exclude group: 'xml-apis', module: 'xml-apis'
      // `mina-core` is a transitive dependency for `apacheds` and `apacheda`.
      // It is safer to use from `apacheds` since that is the implementation.
      exclude module: 'mina-core'
    }
    testImplementation libs.apachedsCoreApi
    testImplementation libs.apachedsInterceptorKerberos
    testImplementation libs.apachedsProtocolShared
    testImplementation libs.apachedsProtocolKerberos
    testImplementation libs.apachedsProtocolLdap
    testImplementation libs.apachedsLdifPartition
    testImplementation libs.apachedsMavibotPartition
    testImplementation libs.apachedsJdbmPartition
    testImplementation libs.junitJupiter
    testImplementation libs.slf4jlog4j
    testImplementation(libs.jfreechart) {
      exclude group: 'junit', module: 'junit'
    }

    generator project(':generator')
  }

  if (userEnableTestCoverage) {
    scoverage {
      scoverageVersion = versions.scoverage
      reportDir = file("${rootProject.buildDir}/scoverage")
      highlighting = false
      minimumRate = 0.0
    }
  }

  configurations {
    // manually excludes some unnecessary dependencies
    implementation.exclude module: 'javax'
    implementation.exclude module: 'jline'
    implementation.exclude module: 'jms'
    implementation.exclude module: 'jmxri'
    implementation.exclude module: 'jmxtools'
    implementation.exclude module: 'mail'
    // To prevent a UniqueResourceException due the same resource existing in both
    // org.apache.directory.api/api-all and org.apache.directory.api/api-ldap-schema-data
    testImplementation.exclude module: 'api-ldap-schema-data'
  }

  tasks.create(name: "copyDependantLibs", type: Copy) {
    from (configurations.testRuntimeClasspath) {
      include('slf4j-log4j12*')
      include('reload4j*jar')
    }
    from (configurations.runtimeClasspath) {
      exclude('kafka-clients*')
    }
    into "$buildDir/dependant-libs-${versions.scala}"
    duplicatesStrategy 'exclude'
  }

  task processMessages(type:JavaExec) {
    mainClass = "org.apache.kafka.message.MessageGenerator"
    classpath = configurations.generator
    args = [ "-p", "kafka.internals.generated",
             "-o", "src/generated/java/kafka/internals/generated",
             "-i", "src/main/resources/common/message",
             "-m", "MessageDataGenerator"
    ]
    inputs.dir("src/main/resources/common/message")
        .withPropertyName("messages")
        .withPathSensitivity(PathSensitivity.RELATIVE)
    outputs.cacheIf { true }
    outputs.dir("src/generated/java/kafka/internals/generated")
  }

  compileJava.dependsOn 'processMessages'

  task genProtocolErrorDocs(type: JavaExec) {
    classpath = sourceSets.main.runtimeClasspath
    mainClass = 'org.apache.kafka.common.protocol.Errors'
    if( !generatedDocsDir.exists() ) { generatedDocsDir.mkdirs() }
    standardOutput = new File(generatedDocsDir, "protocol_errors.html").newOutputStream()
  }

  task genProtocolTypesDocs(type: JavaExec) {
    classpath = sourceSets.main.runtimeClasspath
    mainClass = 'org.apache.kafka.common.protocol.types.Type'
    if( !generatedDocsDir.exists() ) { generatedDocsDir.mkdirs() }
    standardOutput = new File(generatedDocsDir, "protocol_types.html").newOutputStream()
  }

  task genProtocolApiKeyDocs(type: JavaExec) {
    classpath = sourceSets.main.runtimeClasspath
    mainClass = 'org.apache.kafka.common.protocol.ApiKeys'
    if( !generatedDocsDir.exists() ) { generatedDocsDir.mkdirs() }
    standardOutput = new File(generatedDocsDir, "protocol_api_keys.html").newOutputStream()
  }

  task genProtocolMessageDocs(type: JavaExec) {
    classpath = sourceSets.main.runtimeClasspath
    mainClass = 'org.apache.kafka.common.protocol.Protocol'
    if( !generatedDocsDir.exists() ) { generatedDocsDir.mkdirs() }
    standardOutput = new File(generatedDocsDir, "protocol_messages.html").newOutputStream()
  }

  task genAdminClientConfigDocs(type: JavaExec) {
    classpath = sourceSets.main.runtimeClasspath
    mainClass = 'org.apache.kafka.clients.admin.AdminClientConfig'
    if( !generatedDocsDir.exists() ) { generatedDocsDir.mkdirs() }
    standardOutput = new File(generatedDocsDir, "admin_client_config.html").newOutputStream()
  }

  task genProducerConfigDocs(type: JavaExec) {
    classpath = sourceSets.main.runtimeClasspath
    mainClass = 'org.apache.kafka.clients.producer.ProducerConfig'
    if( !generatedDocsDir.exists() ) { generatedDocsDir.mkdirs() }
    standardOutput = new File(generatedDocsDir, "producer_config.html").newOutputStream()
  }

  task genConsumerConfigDocs(type: JavaExec) {
    classpath = sourceSets.main.runtimeClasspath
    mainClass = 'org.apache.kafka.clients.consumer.ConsumerConfig'
    if( !generatedDocsDir.exists() ) { generatedDocsDir.mkdirs() }
    standardOutput = new File(generatedDocsDir, "consumer_config.html").newOutputStream()
  }

  task genKafkaConfigDocs(type: JavaExec) {
    classpath = sourceSets.main.runtimeClasspath
    mainClass = 'kafka.server.KafkaConfig'
    if( !generatedDocsDir.exists() ) { generatedDocsDir.mkdirs() }
    standardOutput = new File(generatedDocsDir, "kafka_config.html").newOutputStream()
  }

  task genTopicConfigDocs(type: JavaExec) {
    classpath = sourceSets.main.runtimeClasspath
    mainClass = 'org.apache.kafka.storage.internals.log.LogConfig'
    if( !generatedDocsDir.exists() ) { generatedDocsDir.mkdirs() }
    standardOutput = new File(generatedDocsDir, "topic_config.html").newOutputStream()
  }

  task genConsumerMetricsDocs(type: JavaExec) {
    classpath = sourceSets.test.runtimeClasspath
    mainClass = 'org.apache.kafka.clients.consumer.internals.ConsumerMetrics'
    if( !generatedDocsDir.exists() ) { generatedDocsDir.mkdirs() }
    standardOutput = new File(generatedDocsDir, "consumer_metrics.html").newOutputStream()
  }

  task genProducerMetricsDocs(type: JavaExec) {
    classpath = sourceSets.test.runtimeClasspath
    mainClass = 'org.apache.kafka.clients.producer.internals.ProducerMetrics'
    if( !generatedDocsDir.exists() ) { generatedDocsDir.mkdirs() }
    standardOutput = new File(generatedDocsDir, "producer_metrics.html").newOutputStream()
  }

  task siteDocsTar(dependsOn: ['genProtocolErrorDocs', 'genProtocolTypesDocs', 'genProtocolApiKeyDocs', 'genProtocolMessageDocs',
                               'genAdminClientConfigDocs', 'genProducerConfigDocs', 'genConsumerConfigDocs',
                               'genKafkaConfigDocs', 'genTopicConfigDocs',
                               ':connect:runtime:genConnectConfigDocs', ':connect:runtime:genConnectTransformationDocs',
                               ':connect:runtime:genConnectPredicateDocs',
                               ':connect:runtime:genSinkConnectorConfigDocs', ':connect:runtime:genSourceConnectorConfigDocs',
                               ':streams:genStreamsConfigDocs', 'genConsumerMetricsDocs', 'genProducerMetricsDocs',
                               ':connect:runtime:genConnectMetricsDocs', ':connect:runtime:genConnectOpenAPIDocs',
                               ':connect:mirror:genMirrorSourceConfigDocs', ':connect:mirror:genMirrorCheckpointConfigDocs',
                               ':connect:mirror:genMirrorHeartbeatConfigDocs'], type: Tar) {
    archiveClassifier = 'site-docs'
    compression = Compression.GZIP
    from project.file("$rootDir/docs")
    into 'site-docs'
    duplicatesStrategy 'exclude'
  }

  tasks.create(name: "releaseTarGz", dependsOn: configurations.archives.artifacts, type: Tar) {
    into "kafka_${versions.baseScala}-${archiveVersion.get()}"
    compression = Compression.GZIP
    from(project.file("$rootDir/bin")) { into "bin/" }
    from(project.file("$rootDir/config")) { into "config/" }
    from(project.file("$rootDir/licenses")) { into "licenses/" }
    from "$rootDir/LICENSE-binary" rename {String filename -> filename.replace("-binary", "")}
    from "$rootDir/NOTICE-binary" rename {String filename -> filename.replace("-binary", "")}
    from(configurations.runtimeClasspath) { into("libs/") }
    from(configurations.archives.artifacts.files) { into("libs/") }
    from(project.siteDocsTar) { into("site-docs/") }
    from(project(':tools').jar) { into("libs/") }
    from(project(':tools').configurations.runtimeClasspath) { into("libs/") }
    from(project(':trogdor').jar) { into("libs/") }
    from(project(':trogdor').configurations.runtimeClasspath) { into("libs/") }
    from(project(':shell').jar) { into("libs/") }
    from(project(':shell').configurations.runtimeClasspath) { into("libs/") }
    from(project(':connect:api').jar) { into("libs/") }
    from(project(':connect:api').configurations.runtimeClasspath) { into("libs/") }
    from(project(':connect:runtime').jar) { into("libs/") }
    from(project(':connect:runtime').configurations.runtimeClasspath) { into("libs/") }
    from(project(':connect:transforms').jar) { into("libs/") }
    from(project(':connect:transforms').configurations.runtimeClasspath) { into("libs/") }
    from(project(':connect:json').jar) { into("libs/") }
    from(project(':connect:json').configurations.runtimeClasspath) { into("libs/") }
    from(project(':connect:file').jar) { into("libs/") }
    from(project(':connect:file').configurations.runtimeClasspath) { into("libs/") }
    from(project(':connect:basic-auth-extension').jar) { into("libs/") }
    from(project(':connect:basic-auth-extension').configurations.runtimeClasspath) { into("libs/") }
    from(project(':connect:mirror').jar) { into("libs/") }
    from(project(':connect:mirror').configurations.runtimeClasspath) { into("libs/") }
    from(project(':connect:mirror-client').jar) { into("libs/") }
    from(project(':connect:mirror-client').configurations.runtimeClasspath) { into("libs/") }
    from(project(':streams').jar) { into("libs/") }
    from(project(':streams').configurations.runtimeClasspath) { into("libs/") }
    from(project(':streams:streams-scala').jar) { into("libs/") }
    from(project(':streams:streams-scala').configurations.runtimeClasspath) { into("libs/") }
    from(project(':streams:test-utils').jar) { into("libs/") }
    from(project(':streams:test-utils').configurations.runtimeClasspath) { into("libs/") }
    from(project(':streams:examples').jar) { into("libs/") }
    from(project(':streams:examples').configurations.runtimeClasspath) { into("libs/") }
    duplicatesStrategy 'exclude'
  }

  jar {
    dependsOn('copyDependantLibs')
  }

  jar.manifest {
    attributes(
      'Version': "${version}"
    )
  }

  tasks.create(name: "copyDependantTestLibs", type: Copy) {
    from (configurations.testRuntimeClasspath) {
      include('*.jar')
    }
    into "$buildDir/dependant-testlibs"
    //By default gradle does not handle test dependencies between the sub-projects
    //This line is to include clients project test jar to dependant-testlibs
    from (project(':clients').testJar ) { "$buildDir/dependant-testlibs" }
    duplicatesStrategy 'exclude'
  }

  systemTestLibs.dependsOn('jar', 'testJar', 'copyDependantTestLibs')

  checkstyle {
    configProperties = checkstyleConfigProperties("import-control-core.xml")
  }

  sourceSets {
    // Set java/scala source folders in the `scala` block to enable joint compilation
    main {
      java {
        srcDirs = []
      }
      scala {
        srcDirs = ["src/generated/java", "src/main/java", "src/main/scala"]
      }
    }
    test {
      java {
        srcDirs = []
      }
      scala {
        srcDirs = ["src/test/java", "src/test/scala"]
      }
    }
  }
}

project(':metadata') {
  archivesBaseName = "kafka-metadata"

  configurations {
    generator
  }

  dependencies {
    implementation project(':server-common')
    implementation project(':clients')
    implementation project(':raft')
    implementation libs.jacksonDatabind
    implementation libs.jacksonJDK8Datatypes
    implementation libs.metrics
    compileOnly libs.log4j
    testImplementation libs.junitJupiter
    testImplementation libs.jqwik
    testImplementation libs.hamcrest
    testImplementation libs.mockitoCore
    testImplementation libs.mockitoInline
    testImplementation libs.slf4jlog4j
    testImplementation project(':clients').sourceSets.test.output
    testImplementation project(':raft').sourceSets.test.output
    testImplementation project(':server-common').sourceSets.test.output
    generator project(':generator')
  }

  task processMessages(type:JavaExec) {
    mainClass = "org.apache.kafka.message.MessageGenerator"
    classpath = configurations.generator
    args = [ "-p", "org.apache.kafka.common.metadata",
             "-o", "src/generated/java/org/apache/kafka/common/metadata",
             "-i", "src/main/resources/common/metadata",
             "-m", "MessageDataGenerator", "JsonConverterGenerator",
             "-t", "MetadataRecordTypeGenerator", "MetadataJsonConvertersGenerator"
           ]
    inputs.dir("src/main/resources/common/metadata")
        .withPropertyName("messages")
        .withPathSensitivity(PathSensitivity.RELATIVE)
    outputs.cacheIf { true }
    outputs.dir("src/generated/java/org/apache/kafka/common/metadata")
  }

  compileJava.dependsOn 'processMessages'

  sourceSets {
    main {
      java {
        srcDirs = ["src/generated/java", "src/main/java"]
      }
    }
    test {
      java {
        srcDirs = ["src/generated/java", "src/test/java"]
      }
    }
  }

  javadoc {
    enabled = false
  }
}

project(':group-coordinator') {
  archivesBaseName = "kafka-group-coordinator"

  configurations {
    generator
  }

  dependencies {
    implementation project(':server-common')
    implementation project(':clients')
    implementation libs.slf4jApi

    testImplementation project(':clients').sourceSets.test.output
    testImplementation project(':server-common').sourceSets.test.output
    testImplementation libs.junitJupiter
    testImplementation libs.mockitoCore

    testRuntimeOnly libs.slf4jlog4j

    generator project(':generator')
  }

  sourceSets {
    main {
      java {
        srcDirs = ["src/generated/java", "src/main/java"]
      }
    }
    test {
      java {
        srcDirs = ["src/generated/java", "src/test/java"]
      }
    }
  }

  javadoc {
    enabled = false
  }

  task processMessages(type:JavaExec) {
    mainClass = "org.apache.kafka.message.MessageGenerator"
    classpath = configurations.generator
    args = [ "-p", "org.apache.kafka.coordinator.group.generated",
             "-o", "src/generated/java/org/apache/kafka/coordinator/group/generated",
             "-i", "src/main/resources/common/message",
             "-m", "MessageDataGenerator"
    ]
    inputs.dir("src/main/resources/common/message")
        .withPropertyName("messages")
        .withPathSensitivity(PathSensitivity.RELATIVE)
    outputs.cacheIf { true }
    outputs.dir("src/generated/java/org/apache/kafka/coordinator/group/generated")
  }

  compileJava.dependsOn 'processMessages'
}

project(':examples') {
  archivesBaseName = "kafka-examples"

  dependencies {
    implementation project(':clients')
    implementation project(':server-common')
  }

  javadoc {
    enabled = false
  }

  checkstyle {
    configProperties = checkstyleConfigProperties("import-control-core.xml")
  }
}

project(':generator') {
  dependencies {
    implementation libs.argparse4j
    implementation libs.jacksonDatabind
    implementation libs.jacksonJDK8Datatypes
    implementation libs.jacksonJaxrsJsonProvider
    testImplementation libs.junitJupiter
  }

  javadoc {
    enabled = false
  }
}

project(':clients') {
  archivesBaseName = "kafka-clients"

  configurations {
    generator
  }

  dependencies {
    implementation libs.zstd
    implementation libs.lz4
    implementation libs.snappy
    implementation libs.slf4jApi

    compileOnly libs.jacksonDatabind // for SASL/OAUTHBEARER bearer token parsing
    compileOnly libs.jacksonJDK8Datatypes
    compileOnly libs.jose4j          // for SASL/OAUTHBEARER JWT validation; only used by broker

    testImplementation libs.bcpkix
    testImplementation libs.jacksonJaxrsJsonProvider
    testImplementation libs.jose4j
    testImplementation libs.junitJupiter
    testImplementation libs.log4j
    testImplementation libs.mockitoInline

    testRuntimeOnly libs.slf4jlog4j
    testRuntimeOnly libs.jacksonDatabind
    testRuntimeOnly libs.jacksonJDK8Datatypes

    generator project(':generator')
  }

  task createVersionFile() {
    def receiptFile = file("$buildDir/kafka/$buildVersionFileName")
    inputs.property "commitId", commitId
    inputs.property "version", version
    outputs.file receiptFile

    doLast {
      def data = [
        commitId: commitId,
        version: version,
      ]

      receiptFile.parentFile.mkdirs()
      def content = data.entrySet().collect { "$it.key=$it.value" }.sort().join("\n")
      receiptFile.setText(content, "ISO-8859-1")
    }
  }

  jar {
    dependsOn createVersionFile
    from("$buildDir") {
        include "kafka/$buildVersionFileName"
    }
  }

  clean.doFirst {
    delete "$buildDir/kafka/"
  }

  task processMessages(type:JavaExec) {
    mainClass = "org.apache.kafka.message.MessageGenerator"
    classpath = configurations.generator
    args = [ "-p", "org.apache.kafka.common.message",
             "-o", "src/generated/java/org/apache/kafka/common/message",
             "-i", "src/main/resources/common/message",
             "-t", "ApiMessageTypeGenerator",
             "-m", "MessageDataGenerator", "JsonConverterGenerator"
           ]
    inputs.dir("src/main/resources/common/message")
        .withPropertyName("messages")
        .withPathSensitivity(PathSensitivity.RELATIVE)
    outputs.cacheIf { true }
    outputs.dir("src/generated/java/org/apache/kafka/common/message")
  }

  task processTestMessages(type:JavaExec) {
    mainClass = "org.apache.kafka.message.MessageGenerator"
    classpath = configurations.generator
    args = [ "-p", "org.apache.kafka.common.message",
             "-o", "src/generated-test/java/org/apache/kafka/common/message",
             "-i", "src/test/resources/common/message",
             "-m", "MessageDataGenerator", "JsonConverterGenerator"
           ]
    inputs.dir("src/test/resources/common/message")
        .withPropertyName("testMessages")
        .withPathSensitivity(PathSensitivity.RELATIVE)
    outputs.cacheIf { true }
    outputs.dir("src/generated-test/java/org/apache/kafka/common/message")
  }

  sourceSets {
    main {
      java {
        srcDirs = ["src/generated/java", "src/main/java"]
      }
    }
    test {
      java {
        srcDirs = ["src/generated-test/java", "src/test/java"]
      }
    }
  }

  compileJava.dependsOn 'processMessages'

  compileTestJava.dependsOn 'processTestMessages'

  javadoc {
    include "**/org/apache/kafka/clients/admin/*"
    include "**/org/apache/kafka/clients/consumer/*"
    include "**/org/apache/kafka/clients/producer/*"
    include "**/org/apache/kafka/common/*"
    include "**/org/apache/kafka/common/acl/*"
    include "**/org/apache/kafka/common/annotation/*"
    include "**/org/apache/kafka/common/errors/*"
    include "**/org/apache/kafka/common/header/*"
    include "**/org/apache/kafka/common/metrics/*"
    include "**/org/apache/kafka/common/metrics/stats/*"
    include "**/org/apache/kafka/common/quota/*"
    include "**/org/apache/kafka/common/resource/*"
    include "**/org/apache/kafka/common/serialization/*"
    include "**/org/apache/kafka/common/config/*"
    include "**/org/apache/kafka/common/config/provider/*"
    include "**/org/apache/kafka/common/security/auth/*"
    include "**/org/apache/kafka/common/security/plain/*"
    include "**/org/apache/kafka/common/security/scram/*"
    include "**/org/apache/kafka/common/security/token/delegation/*"
    include "**/org/apache/kafka/common/security/oauthbearer/*"
    include "**/org/apache/kafka/common/security/oauthbearer/secured/*"
    include "**/org/apache/kafka/server/authorizer/*"
    include "**/org/apache/kafka/server/policy/*"
    include "**/org/apache/kafka/server/quota/*"
  }
}

project(':raft') {
  archivesBaseName = "kafka-raft"

  configurations {
    generator
  }

  dependencies {
    implementation project(':server-common')
    implementation project(':clients')
    implementation libs.slf4jApi
    implementation libs.jacksonDatabind

    testImplementation project(':server-common')
    testImplementation project(':clients')
    testImplementation project(':clients').sourceSets.test.output
    testImplementation libs.junitJupiter
    testImplementation libs.mockitoCore
    testImplementation libs.jqwik

    testRuntimeOnly libs.slf4jlog4j

    generator project(':generator')
  }

  task createVersionFile() {
    def receiptFile = file("$buildDir/kafka/$buildVersionFileName")
    inputs.property "commitId", commitId
    inputs.property "version", version
    outputs.file receiptFile

    doLast {
      def data = [
        commitId: commitId,
        version: version,
      ]

      receiptFile.parentFile.mkdirs()
      def content = data.entrySet().collect { "$it.key=$it.value" }.sort().join("\n")
      receiptFile.setText(content, "ISO-8859-1")
    }
  }

  task processMessages(type:JavaExec) {
    mainClass = "org.apache.kafka.message.MessageGenerator"
    classpath = configurations.generator
    args = [ "-p", "org.apache.kafka.raft.generated",
             "-o", "src/generated/java/org/apache/kafka/raft/generated",
             "-i", "src/main/resources/common/message",
             "-m", "MessageDataGenerator", "JsonConverterGenerator"]
    inputs.dir("src/main/resources/common/message")
        .withPropertyName("messages")
        .withPathSensitivity(PathSensitivity.RELATIVE)
    outputs.cacheIf { true }
    outputs.dir("src/generated/java/org/apache/kafka/raft/generated")
  }

  sourceSets {
    main {
      java {
        srcDirs = ["src/generated/java", "src/main/java"]
      }
    }
    test {
      java {
        srcDirs = ["src/generated/java", "src/test/java"]
      }
    }
  }

  compileJava.dependsOn 'processMessages'

  jar {
    dependsOn createVersionFile
    from("$buildDir") {
        include "kafka/$buildVersionFileName"
    }
  }

  test {
    useJUnitPlatform {
      includeEngines 'jqwik', 'junit-jupiter'
    }
  }

  clean.doFirst {
    delete "$buildDir/kafka/"
  }

  javadoc {
    enabled = false
  }
}

project(':server-common') {
  archivesBaseName = "kafka-server-common"

  dependencies {
    api project(':clients')
    implementation libs.slf4jApi
    implementation libs.metrics
    implementation libs.joptSimple

    testImplementation project(':clients')
    testImplementation project(':clients').sourceSets.test.output
    testImplementation libs.junitJupiter
    testImplementation libs.mockitoCore
    testImplementation libs.hamcrest

    testRuntimeOnly libs.slf4jlog4j
  }

  task createVersionFile() {
    def receiptFile = file("$buildDir/kafka/$buildVersionFileName")
    inputs.property "commitId", commitId
    inputs.property "version", version
    outputs.file receiptFile

    doLast {
      def data = [
              commitId: commitId,
              version: version,
      ]

      receiptFile.parentFile.mkdirs()
      def content = data.entrySet().collect { "$it.key=$it.value" }.sort().join("\n")
      receiptFile.setText(content, "ISO-8859-1")
    }
  }

  sourceSets {
    main {
      java {
        srcDirs = ["src/main/java"]
      }
    }
    test {
      java {
        srcDirs = ["src/test/java"]
      }
    }
  }

  jar {
    dependsOn createVersionFile
    from("$buildDir") {
      include "kafka/$buildVersionFileName"
    }
  }

  clean.doFirst {
    delete "$buildDir/kafka/"
  }
}

project(':storage:api') {
  archivesBaseName = "kafka-storage-api"

  dependencies {
    implementation project(':clients')
    implementation libs.slf4jApi

    testImplementation project(':clients')
    testImplementation project(':clients').sourceSets.test.output
    testImplementation libs.junitJupiter
    testImplementation libs.mockitoCore

    testRuntimeOnly libs.slf4jlog4j
  }

  task createVersionFile() {
    def receiptFile = file("$buildDir/kafka/$buildVersionFileName")
    inputs.property "commitId", commitId
    inputs.property "version", version
    outputs.file receiptFile

    doLast {
      def data = [
              commitId: commitId,
              version: version,
      ]

      receiptFile.parentFile.mkdirs()
      def content = data.entrySet().collect { "$it.key=$it.value" }.sort().join("\n")
      receiptFile.setText(content, "ISO-8859-1")
    }
  }

  sourceSets {
    main {
      java {
        srcDirs = ["src/main/java"]
      }
    }
    test {
      java {
        srcDirs = ["src/test/java"]
      }
    }
  }

  jar {
    dependsOn createVersionFile
    from("$buildDir") {
      include "kafka/$buildVersionFileName"
    }
  }

  clean.doFirst {
    delete "$buildDir/kafka/"
  }

  javadoc {
    include "**/org/apache/kafka/server/log/remote/storage/*"
  }
}

project(':storage') {
  archivesBaseName = "kafka-storage"

  configurations {
    generator
  }

  dependencies {
    implementation project(':storage:api')
    implementation project(':server-common')
    implementation project(':clients')
    implementation libs.slf4jApi
    implementation libs.jacksonDatabind

    testImplementation project(':clients')
    testImplementation project(':clients').sourceSets.test.output
    testImplementation project(':core')
    testImplementation project(':core').sourceSets.test.output
    testImplementation project(':server-common')
    testImplementation project(':server-common').sourceSets.test.output
    testImplementation libs.junitJupiter
    testImplementation libs.mockitoCore
    testImplementation libs.bcpkix

    testRuntimeOnly libs.slf4jlog4j

    generator project(':generator')
  }

  task createVersionFile() {
    def receiptFile = file("$buildDir/kafka/$buildVersionFileName")
    inputs.property "commitId", commitId
    inputs.property "version", version
    outputs.file receiptFile

    doLast {
      def data = [
              commitId: commitId,
              version: version,
      ]

      receiptFile.parentFile.mkdirs()
      def content = data.entrySet().collect { "$it.key=$it.value" }.sort().join("\n")
      receiptFile.setText(content, "ISO-8859-1")
    }
  }

  task processMessages(type:JavaExec) {
    mainClass = "org.apache.kafka.message.MessageGenerator"
    classpath = configurations.generator
    args = [ "-p", " org.apache.kafka.server.log.remote.metadata.storage.generated",
             "-o", "src/generated/java/org/apache/kafka/server/log/remote/metadata/storage/generated",
             "-i", "src/main/resources/message",
             "-m", "MessageDataGenerator", "JsonConverterGenerator",
             "-t", "MetadataRecordTypeGenerator", "MetadataJsonConvertersGenerator" ]
    inputs.dir("src/main/resources/message")
        .withPropertyName("messages")
        .withPathSensitivity(PathSensitivity.RELATIVE)
    outputs.cacheIf { true }
    outputs.dir("src/generated/java/org/apache/kafka/server/log/remote/metadata/storage/generated")
  }

  sourceSets {
    main {
      java {
        srcDirs = ["src/generated/java", "src/main/java"]
      }
    }
    test {
      java {
        srcDirs = ["src/generated/java", "src/test/java"]
      }
    }
  }

  compileJava.dependsOn 'processMessages'

  jar {
    dependsOn createVersionFile
    from("$buildDir") {
      include "kafka/$buildVersionFileName"
    }
  }

  test {
    useJUnitPlatform {
      includeEngines 'junit-jupiter'
    }
  }

  clean.doFirst {
    delete "$buildDir/kafka/"
  }

  javadoc {
    enabled = false
  }
}

project(':tools') {
  archivesBaseName = "kafka-tools"

  dependencies {
    implementation project(':clients')
    implementation project(':server-common')
    implementation project(':log4j-appender')
    implementation libs.argparse4j
    implementation libs.jacksonDatabind
    implementation libs.jacksonJDK8Datatypes
    implementation libs.slf4jApi
    implementation libs.log4j
    implementation libs.joptSimple

    implementation libs.jose4j                    // for SASL/OAUTHBEARER JWT validation
    implementation libs.jacksonJaxrsJsonProvider

    testImplementation project(':clients')
    testImplementation project(':clients').sourceSets.test.output
    testImplementation project(':core')
    testImplementation project(':core').sourceSets.test.output
    testImplementation project(':server-common')
    testImplementation project(':server-common').sourceSets.test.output
    testImplementation libs.junitJupiter
    testImplementation libs.mockitoInline // supports mocking static methods, final classes, etc.
    testImplementation libs.mockitoJunitJupiter // supports MockitoExtension
    testImplementation libs.bcpkix // required by the clients test module, but we have to specify it explicitly as gradle does not include the transitive test dependency automatically
    testRuntimeOnly libs.slf4jlog4j
  }

  javadoc {
    enabled = false
  }

  tasks.create(name: "copyDependantLibs", type: Copy) {
    from (configurations.testRuntimeClasspath) {
      include('slf4j-log4j12*')
      include('reload4j*jar')
    }
    from (configurations.runtimeClasspath) {
      exclude('kafka-clients*')
    }
    into "$buildDir/dependant-libs-${versions.scala}"
    duplicatesStrategy 'exclude'
  }

  jar {
    dependsOn 'copyDependantLibs'
  }
}

project(':trogdor') {
  archivesBaseName = "trogdor"

  dependencies {
    implementation project(':clients')
    implementation project(':log4j-appender')
    implementation libs.argparse4j
    implementation libs.jacksonDatabind
    implementation libs.jacksonJDK8Datatypes
    implementation libs.slf4jApi
    implementation libs.log4j

    implementation libs.jacksonJaxrsJsonProvider
    implementation libs.jerseyContainerServlet
    implementation libs.jerseyHk2
    implementation libs.jaxbApi // Jersey dependency that was available in the JDK before Java 9
    implementation libs.activation // Jersey dependency that was available in the JDK before Java 9
    implementation libs.jettyServer
    implementation libs.jettyServlet
    implementation libs.jettyServlets

    testImplementation project(':clients')
    testImplementation libs.junitJupiter
    testImplementation project(':clients').sourceSets.test.output
    testImplementation libs.mockitoInline // supports mocking static methods, final classes, etc.

    testRuntimeOnly libs.slf4jlog4j
  }

  javadoc {
    enabled = false
  }

  tasks.create(name: "copyDependantLibs", type: Copy) {
    from (configurations.testRuntimeClasspath) {
      include('slf4j-log4j12*')
      include('reload4j*jar')
    }
    from (configurations.runtimeClasspath) {
      exclude('kafka-clients*')
    }
    into "$buildDir/dependant-libs-${versions.scala}"
    duplicatesStrategy 'exclude'
  }

  jar {
    dependsOn 'copyDependantLibs'
  }
}

project(':shell') {
  archivesBaseName = "kafka-shell"

  dependencies {
    implementation libs.argparse4j
    implementation libs.jacksonDatabind
    implementation libs.jacksonJDK8Datatypes
    implementation libs.jline
    implementation libs.slf4jApi
    implementation project(':server-common')
    implementation project(':clients')
    implementation project(':core')
    implementation project(':log4j-appender')
    implementation project(':metadata')
    implementation project(':raft')

    implementation libs.jose4j                    // for SASL/OAUTHBEARER JWT validation
    implementation libs.jacksonJaxrsJsonProvider

    testImplementation project(':clients')
    testImplementation libs.junitJupiter

    testRuntimeOnly libs.slf4jlog4j
  }

  javadoc {
    enabled = false
  }

  tasks.create(name: "copyDependantLibs", type: Copy) {
    from (configurations.testRuntimeClasspath) {
      include('jline-*jar')
    }
    from (configurations.runtimeClasspath) {
      include('jline-*jar')
    }
    into "$buildDir/dependant-libs-${versions.scala}"
    duplicatesStrategy 'exclude'
  }

  jar {
    dependsOn 'copyDependantLibs'
  }
}

project(':streams') {
  archivesBaseName = "kafka-streams"
  ext.buildStreamsVersionFileName = "kafka-streams-version.properties"

  configurations {
    generator
  }

  dependencies {
    api project(':clients')
    // `org.rocksdb.Options` is part of Kafka Streams public api via `RocksDBConfigSetter`
    api libs.rocksDBJni

    implementation libs.slf4jApi
    implementation libs.jacksonAnnotations
    implementation libs.jacksonDatabind

    // testCompileOnly prevents streams from exporting a dependency on test-utils, which would cause a dependency cycle
    testCompileOnly project(':streams:test-utils')

    testImplementation project(':clients').sourceSets.test.output
    testImplementation project(':core')
    testImplementation project(':core').sourceSets.test.output
    testImplementation project(':server-common').sourceSets.test.output
    testImplementation libs.log4j
    testImplementation libs.junitJupiter
    testImplementation libs.junitVintageEngine
    testImplementation libs.easymock
    testImplementation libs.powermockJunit4
    testImplementation libs.powermockEasymock
    testImplementation libs.bcpkix
    testImplementation libs.hamcrest
    testImplementation libs.mockitoInline // supports mocking static methods, final classes, etc.

    testRuntimeOnly project(':streams:test-utils')
    testRuntimeOnly libs.slf4jlog4j

    generator project(':generator')
  }

  task processMessages(type:JavaExec) {
    mainClass = "org.apache.kafka.message.MessageGenerator"
    classpath = configurations.generator
    args = [ "-p", "org.apache.kafka.streams.internals.generated",
             "-o", "src/generated/java/org/apache/kafka/streams/internals/generated",
             "-i", "src/main/resources/common/message",
             "-m", "MessageDataGenerator"
           ]
    inputs.dir("src/main/resources/common/message")
        .withPropertyName("messages")
        .withPathSensitivity(PathSensitivity.RELATIVE)
    outputs.cacheIf { true }
    outputs.dir("src/generated/java/org/apache/kafka/streams/internals/generated")
  }

  sourceSets {
    main {
      java {
        srcDirs = ["src/generated/java", "src/main/java"]
      }
    }
    test {
      java {
        srcDirs = ["src/generated/java", "src/test/java"]
      }
    }
  }

  compileJava.dependsOn 'processMessages'

  javadoc {
    include "**/org/apache/kafka/streams/**"
    exclude "**/org/apache/kafka/streams/internals/**", "**/org/apache/kafka/streams/**/internals/**"
  }

  tasks.create(name: "copyDependantLibs", type: Copy) {
    from (configurations.runtimeClasspath) {
      exclude('kafka-clients*')
    }
    into "$buildDir/dependant-libs-${versions.scala}"
    duplicatesStrategy 'exclude'
  }

  task createStreamsVersionFile() {
    def receiptFile = file("$buildDir/kafka/$buildStreamsVersionFileName")
    inputs.property "commitId", commitId
    inputs.property "version", version
    outputs.file receiptFile

    doLast {
      def data = [
              commitId: commitId,
              version: version,
      ]

      receiptFile.parentFile.mkdirs()
      def content = data.entrySet().collect { "$it.key=$it.value" }.sort().join("\n")
      receiptFile.setText(content, "ISO-8859-1")
    }
  }

  jar {
    dependsOn 'createStreamsVersionFile'
    from("$buildDir") {
      include "kafka/$buildStreamsVersionFileName"
    }
    dependsOn 'copyDependantLibs'
  }

  systemTestLibs {
    dependsOn testJar
  }

  task genStreamsConfigDocs(type: JavaExec) {
    classpath = sourceSets.main.runtimeClasspath
    mainClass = 'org.apache.kafka.streams.StreamsConfig'
    if( !generatedDocsDir.exists() ) { generatedDocsDir.mkdirs() }
    standardOutput = new File(generatedDocsDir, "streams_config.html").newOutputStream()
  }

  task testAll(
    dependsOn: [
            ':streams:test',
            ':streams:test-utils:test',
            ':streams:streams-scala:test',
            ':streams:upgrade-system-tests-0100:test',
            ':streams:upgrade-system-tests-0101:test',
            ':streams:upgrade-system-tests-0102:test',
            ':streams:upgrade-system-tests-0110:test',
            ':streams:upgrade-system-tests-10:test',
            ':streams:upgrade-system-tests-11:test',
            ':streams:upgrade-system-tests-20:test',
            ':streams:upgrade-system-tests-21:test',
            ':streams:upgrade-system-tests-22:test',
            ':streams:upgrade-system-tests-23:test',
            ':streams:upgrade-system-tests-24:test',
            ':streams:upgrade-system-tests-25:test',
            ':streams:upgrade-system-tests-26:test',
            ':streams:upgrade-system-tests-27:test',
            ':streams:upgrade-system-tests-28:test',
            ':streams:upgrade-system-tests-30:test',
            ':streams:upgrade-system-tests-31:test',
            ':streams:upgrade-system-tests-32:test',
            ':streams:upgrade-system-tests-33:test',
            ':streams:examples:test'
    ]
  )
}

project(':streams:streams-scala') {
  apply plugin: 'scala'
  archivesBaseName = "kafka-streams-scala_${versions.baseScala}"
  dependencies {
    api project(':streams')

    api libs.scalaLibrary
    api libs.scalaCollectionCompat

    testImplementation project(':core')
    testImplementation project(':core').sourceSets.test.output
    testImplementation project(':server-common').sourceSets.test.output
    testImplementation project(':streams').sourceSets.test.output
    testImplementation project(':clients').sourceSets.test.output
    testImplementation project(':streams:test-utils')

    testImplementation libs.junitJupiter
    testImplementation libs.easymock
    testImplementation libs.hamcrest
    testRuntimeOnly libs.slf4jlog4j
  }

  javadoc {
    include "**/org/apache/kafka/streams/scala/**"
  }

  scaladoc {
    scalaDocOptions.additionalParameters = ["-no-link-warnings"]
  }

  tasks.create(name: "copyDependantLibs", type: Copy) {
    from (configurations.runtimeClasspath) {
      exclude('kafka-streams*')
    }
    into "$buildDir/dependant-libs-${versions.scala}"
    duplicatesStrategy 'exclude'
  }

  jar {
    dependsOn 'copyDependantLibs'
  }

  // spotless 6.14 requires Java 11 at runtime
  if (JavaVersion.current().isJava11Compatible()) {
    apply plugin: 'com.diffplug.spotless'
    spotless {
      scala {
        target '**/*.scala'
        scalafmt("$versions.scalafmt").configFile('../../checkstyle/.scalafmt.conf').scalaMajorVersion(versions.baseScala)
        licenseHeaderFile '../../checkstyle/java.header', 'package'
      }
    }
  }
}

project(':streams:test-utils') {
  archivesBaseName = "kafka-streams-test-utils"

  dependencies {
    api project(':streams')
    api project(':clients')

    implementation libs.slf4jApi

    testImplementation project(':clients').sourceSets.test.output
    testImplementation libs.junitJupiter
    testImplementation libs.mockitoCore
    testImplementation libs.hamcrest

    testRuntimeOnly libs.slf4jlog4j
  }

  javadoc {
    include "**/org/apache/kafka/streams/test/**"
  }

  tasks.create(name: "copyDependantLibs", type: Copy) {
    from (configurations.runtimeClasspath) {
      exclude('kafka-streams*')
    }
    into "$buildDir/dependant-libs-${versions.scala}"
    duplicatesStrategy 'exclude'
  }

  jar {
    dependsOn 'copyDependantLibs'
  }

}

project(':streams:examples') {
  archivesBaseName = "kafka-streams-examples"

  dependencies {
    // this dependency should be removed after we unify data API
    implementation(project(':connect:json')) {
      // this transitive dependency is not used in Streams, and it breaks SBT builds
      exclude module: 'javax.ws.rs-api'
    }

    implementation project(':streams')

    implementation libs.slf4jlog4j

    testImplementation project(':streams:test-utils')
    testImplementation project(':clients').sourceSets.test.output // for org.apache.kafka.test.IntegrationTest
    testImplementation libs.junitJupiter
    testImplementation libs.hamcrest
  }

  javadoc {
    enabled = false
  }

  tasks.create(name: "copyDependantLibs", type: Copy) {
    from (configurations.runtimeClasspath) {
      exclude('kafka-streams*')
    }
    into "$buildDir/dependant-libs-${versions.scala}"
    duplicatesStrategy 'exclude'
  }

  jar {
    dependsOn 'copyDependantLibs'
  }
}

project(':streams:upgrade-system-tests-0100') {
  archivesBaseName = "kafka-streams-upgrade-system-tests-0100"

  dependencies {
    testImplementation(libs.kafkaStreams_0100) {
      exclude group: 'org.slf4j', module: 'slf4j-log4j12'
      exclude group: 'log4j', module: 'log4j'
    }
    testRuntimeOnly libs.junitJupiter
  }

  systemTestLibs {
    dependsOn testJar
  }
}

project(':streams:upgrade-system-tests-0101') {
  archivesBaseName = "kafka-streams-upgrade-system-tests-0101"

  dependencies {
    testImplementation(libs.kafkaStreams_0101) {
      exclude group: 'org.slf4j', module: 'slf4j-log4j12'
      exclude group: 'log4j', module: 'log4j'
    }
    testRuntimeOnly libs.junitJupiter
  }

  systemTestLibs {
    dependsOn testJar
  }
}

project(':streams:upgrade-system-tests-0102') {
  archivesBaseName = "kafka-streams-upgrade-system-tests-0102"

  dependencies {
    testImplementation libs.kafkaStreams_0102
    testRuntimeOnly libs.junitJupiter
  }

  systemTestLibs {
    dependsOn testJar
  }
}

project(':streams:upgrade-system-tests-0110') {
  archivesBaseName = "kafka-streams-upgrade-system-tests-0110"

  dependencies {
    testImplementation libs.kafkaStreams_0110
    testRuntimeOnly libs.junitJupiter
  }

  systemTestLibs {
    dependsOn testJar
  }
}

project(':streams:upgrade-system-tests-10') {
  archivesBaseName = "kafka-streams-upgrade-system-tests-10"

  dependencies {
    testImplementation libs.kafkaStreams_10
    testRuntimeOnly libs.junitJupiter
  }

  systemTestLibs {
    dependsOn testJar
  }
}

project(':streams:upgrade-system-tests-11') {
  archivesBaseName = "kafka-streams-upgrade-system-tests-11"

  dependencies {
    testImplementation libs.kafkaStreams_11
    testRuntimeOnly libs.junitJupiter
  }

  systemTestLibs {
    dependsOn testJar
  }
}

project(':streams:upgrade-system-tests-20') {
  archivesBaseName = "kafka-streams-upgrade-system-tests-20"

  dependencies {
    testImplementation libs.kafkaStreams_20
    testRuntimeOnly libs.junitJupiter
  }

  systemTestLibs {
    dependsOn testJar
  }
}

project(':streams:upgrade-system-tests-21') {
  archivesBaseName = "kafka-streams-upgrade-system-tests-21"

  dependencies {
    testImplementation libs.kafkaStreams_21
    testRuntimeOnly libs.junitJupiter
  }

  systemTestLibs {
    dependsOn testJar
  }
}

project(':streams:upgrade-system-tests-22') {
  archivesBaseName = "kafka-streams-upgrade-system-tests-22"

  dependencies {
    testImplementation libs.kafkaStreams_22
    testRuntimeOnly libs.junitJupiter
  }

  systemTestLibs {
    dependsOn testJar
  }
}

project(':streams:upgrade-system-tests-23') {
  archivesBaseName = "kafka-streams-upgrade-system-tests-23"

  dependencies {
    testImplementation libs.kafkaStreams_23
    testRuntimeOnly libs.junitJupiter
  }

  systemTestLibs {
    dependsOn testJar
  }
}

project(':streams:upgrade-system-tests-24') {
  archivesBaseName = "kafka-streams-upgrade-system-tests-24"

  dependencies {
    testImplementation libs.kafkaStreams_24
    testRuntimeOnly libs.junitJupiter
  }

  systemTestLibs {
    dependsOn testJar
  }
}

project(':streams:upgrade-system-tests-25') {
  archivesBaseName = "kafka-streams-upgrade-system-tests-25"

  dependencies {
    testImplementation libs.kafkaStreams_25
    testRuntimeOnly libs.junitJupiter
  }

  systemTestLibs {
    dependsOn testJar
  }
}

project(':streams:upgrade-system-tests-26') {
  archivesBaseName = "kafka-streams-upgrade-system-tests-26"

  dependencies {
    testImplementation libs.kafkaStreams_26
    testRuntimeOnly libs.junitJupiter
  }

  systemTestLibs {
    dependsOn testJar
  }
}

project(':streams:upgrade-system-tests-27') {
  archivesBaseName = "kafka-streams-upgrade-system-tests-27"

  dependencies {
    testImplementation libs.kafkaStreams_27
    testRuntimeOnly libs.junitJupiter
  }

  systemTestLibs {
    dependsOn testJar
  }
}

project(':streams:upgrade-system-tests-28') {
  archivesBaseName = "kafka-streams-upgrade-system-tests-28"

  dependencies {
    testImplementation libs.kafkaStreams_28
    testRuntimeOnly libs.junitJupiter
  }

  systemTestLibs {
    dependsOn testJar
  }
}

project(':streams:upgrade-system-tests-30') {
  archivesBaseName = "kafka-streams-upgrade-system-tests-30"

  dependencies {
    testImplementation libs.kafkaStreams_30
    testRuntimeOnly libs.junitJupiter
  }

  systemTestLibs {
    dependsOn testJar
  }
}

project(':streams:upgrade-system-tests-31') {
  archivesBaseName = "kafka-streams-upgrade-system-tests-31"

  dependencies {
    testImplementation libs.kafkaStreams_31
    testRuntimeOnly libs.junitJupiter
  }

  systemTestLibs {
    dependsOn testJar
  }
}

project(':streams:upgrade-system-tests-32') {
  archivesBaseName = "kafka-streams-upgrade-system-tests-32"

  dependencies {
    testImplementation libs.kafkaStreams_32
    testRuntimeOnly libs.junitJupiter
  }

  systemTestLibs {
    dependsOn testJar
  }
}

project(':streams:upgrade-system-tests-33') {
  archivesBaseName = "kafka-streams-upgrade-system-tests-33"

  dependencies {
    testImplementation libs.kafkaStreams_33
    testRuntimeOnly libs.junitJupiter
  }

  systemTestLibs {
    dependsOn testJar
  }
}

project(':jmh-benchmarks') {

  apply plugin: 'com.github.johnrengelman.shadow'

  shadowJar {
    archiveBaseName = 'kafka-jmh-benchmarks'
  }

  dependencies {
    implementation(project(':core')) {
      // jmh requires jopt 4.x while `core` depends on 5.0, they are not binary compatible
      exclude group: 'net.sf.jopt-simple', module: 'jopt-simple'
    }
    implementation project(':server-common')
    implementation project(':clients')
    implementation project(':group-coordinator')
    implementation project(':metadata')
    implementation project(':storage')
    implementation project(':streams')
    implementation project(':core')
    implementation project(':clients').sourceSets.test.output
    implementation project(':core').sourceSets.test.output

    implementation libs.jmhCore
    annotationProcessor libs.jmhGeneratorAnnProcess
    implementation libs.jmhCoreBenchmarks
    implementation libs.jacksonDatabind
    implementation libs.metrics
    implementation libs.mockitoCore
    implementation libs.slf4jlog4j
    implementation libs.scalaLibrary
    implementation libs.scalaJava8Compat
  }

  tasks.withType(JavaCompile) {
    // Suppress warning caused by code generated by jmh: `warning: [cast] redundant cast to long`
    options.compilerArgs << "-Xlint:-cast"
  }

  jar {
    manifest {
      attributes "Main-Class": "org.openjdk.jmh.Main"
    }
  }

  checkstyle {
    configProperties = checkstyleConfigProperties("import-control-jmh-benchmarks.xml")
  }

  task jmh(type: JavaExec, dependsOn: [':jmh-benchmarks:clean', ':jmh-benchmarks:shadowJar']) {

    mainClass = "-jar"

    doFirst {
      if (System.getProperty("jmhArgs")) {
          args System.getProperty("jmhArgs").split(' ')
      }
      args = [shadowJar.archivePath, *args]
    }
  }

  javadoc {
     enabled = false
  }
}

project(':log4j-appender') {
  archivesBaseName = "kafka-log4j-appender"

  dependencies {
    implementation project(':clients')
    implementation libs.slf4jlog4j

    testImplementation project(':clients').sourceSets.test.output
    testImplementation libs.junitJupiter
    testImplementation libs.hamcrest
    testImplementation libs.mockitoCore
  }

  javadoc {
    enabled = false
  }

}

project(':connect:api') {
  archivesBaseName = "connect-api"

  dependencies {
    api project(':clients')
    implementation libs.slf4jApi
    implementation libs.jaxrsApi

    testImplementation libs.junitJupiter
    testRuntimeOnly libs.slf4jlog4j
    testImplementation project(':clients').sourceSets.test.output
  }

  javadoc {
    include "**/org/apache/kafka/connect/**" // needed for the `aggregatedJavadoc` task
  }

  tasks.create(name: "copyDependantLibs", type: Copy) {
    from (configurations.testRuntimeClasspath) {
      include('slf4j-log4j12*')
      include('reload4j*jar')
    }
    from (configurations.runtimeClasspath) {
      exclude('kafka-clients*')
      exclude('connect-*')
    }
    into "$buildDir/dependant-libs"
    duplicatesStrategy 'exclude'
  }

  jar {
    dependsOn copyDependantLibs
  }
}

project(':connect:transforms') {
  archivesBaseName = "connect-transforms"

  dependencies {
    api project(':connect:api')

    implementation libs.slf4jApi

    testImplementation libs.easymock
    testImplementation libs.junitJupiter

    testRuntimeOnly libs.slf4jlog4j
    testImplementation project(':clients').sourceSets.test.output
  }

  javadoc {
    enabled = false
  }

  tasks.create(name: "copyDependantLibs", type: Copy) {
    from (configurations.testRuntimeClasspath) {
      include('slf4j-log4j12*')
      include('reload4j*jar')
    }
    from (configurations.runtimeClasspath) {
      exclude('kafka-clients*')
      exclude('connect-*')
    }
    into "$buildDir/dependant-libs"
    duplicatesStrategy 'exclude'
  }

  jar {
    dependsOn copyDependantLibs
  }
}

project(':connect:json') {
  archivesBaseName = "connect-json"

  dependencies {
    api project(':connect:api')

    api libs.jacksonDatabind
    api libs.jacksonJDK8Datatypes

    implementation libs.slf4jApi

    testImplementation libs.easymock
    testImplementation libs.junitJupiter

    testRuntimeOnly libs.slf4jlog4j
    testImplementation project(':clients').sourceSets.test.output
  }

  javadoc {
    enabled = false
  }

  tasks.create(name: "copyDependantLibs", type: Copy) {
    from (configurations.testRuntimeClasspath) {
      include('slf4j-log4j12*')
      include('reload4j*jar')
    }
    from (configurations.runtimeClasspath) {
      exclude('kafka-clients*')
      exclude('connect-*')
    }
    into "$buildDir/dependant-libs"
    duplicatesStrategy 'exclude'
  }

  jar {
    dependsOn copyDependantLibs
  }
}

project(':connect:runtime') {
  configurations {
    swagger
  }

  archivesBaseName = "connect-runtime"

  dependencies {
    // connect-runtime is used in tests, use `api` for modules below for backwards compatibility even though
    // applications should generally not depend on `connect-runtime`
    api project(':connect:api')
    api project(':clients')
    api project(':connect:json')
    api project(':connect:transforms')

    implementation project(':tools')

    implementation libs.slf4jApi
    implementation libs.log4j
    implementation libs.jose4j                    // for SASL/OAUTHBEARER JWT validation
    implementation libs.jacksonAnnotations
    implementation libs.jacksonJaxrsJsonProvider
    implementation libs.jerseyContainerServlet
    implementation libs.jerseyHk2
    implementation libs.jaxbApi // Jersey dependency that was available in the JDK before Java 9
    implementation libs.activation // Jersey dependency that was available in the JDK before Java 9
    implementation libs.jettyServer
    implementation libs.jettyServlet
    implementation libs.jettyServlets
    implementation libs.jettyClient
    implementation libs.reflections
    implementation libs.mavenArtifact
    implementation libs.swaggerAnnotations

    // We use this library to generate OpenAPI docs for the REST API, but we don't want or need it at compile
    // or run time. So, we add it to a separate configuration, which we use later on during docs generation
    swagger libs.swaggerJaxrs2

    testImplementation project(':clients').sourceSets.test.output
    testImplementation project(':core')
    testImplementation project(':metadata')
    testImplementation project(':core').sourceSets.test.output

    testImplementation libs.easymock
    testImplementation libs.junitJupiterApi
    testImplementation libs.junitVintageEngine
    testImplementation libs.powermockJunit4
    testImplementation libs.powermockEasymock
    testImplementation libs.mockitoInline
    testImplementation libs.httpclient

    testRuntimeOnly libs.slf4jlog4j
    testRuntimeOnly libs.bcpkix
  }

  javadoc {
    enabled = false
  }

  tasks.create(name: "copyDependantLibs", type: Copy) {
    from (configurations.testRuntimeClasspath) {
      // No need to copy log4j since the module has an explicit dependency on that
      include('slf4j-log4j12*')
    }
    from (configurations.runtimeClasspath) {
      exclude('kafka-clients*')
      exclude('connect-*')
    }
    into "$buildDir/dependant-libs"
    duplicatesStrategy 'exclude'
  }

  jar {
    dependsOn copyDependantLibs
  }

  task genConnectConfigDocs(type: JavaExec) {
    classpath = sourceSets.main.runtimeClasspath
    mainClass = 'org.apache.kafka.connect.runtime.distributed.DistributedConfig'
    if( !generatedDocsDir.exists() ) { generatedDocsDir.mkdirs() }
    standardOutput = new File(generatedDocsDir, "connect_config.html").newOutputStream()
  }

  task genSinkConnectorConfigDocs(type: JavaExec) {
    classpath = sourceSets.main.runtimeClasspath
    mainClass = 'org.apache.kafka.connect.runtime.SinkConnectorConfig'
    if( !generatedDocsDir.exists() ) { generatedDocsDir.mkdirs() }
    standardOutput = new File(generatedDocsDir, "sink_connector_config.html").newOutputStream()
  }

  task genSourceConnectorConfigDocs(type: JavaExec) {
    classpath = sourceSets.main.runtimeClasspath
    mainClass = 'org.apache.kafka.connect.runtime.SourceConnectorConfig'
    if( !generatedDocsDir.exists() ) { generatedDocsDir.mkdirs() }
    standardOutput = new File(generatedDocsDir, "source_connector_config.html").newOutputStream()
  }

  task genConnectTransformationDocs(type: JavaExec) {
    classpath = sourceSets.main.runtimeClasspath
    mainClass = 'org.apache.kafka.connect.tools.TransformationDoc'
    if( !generatedDocsDir.exists() ) { generatedDocsDir.mkdirs() }
    standardOutput = new File(generatedDocsDir, "connect_transforms.html").newOutputStream()
  }

  task genConnectPredicateDocs(type: JavaExec) {
    classpath = sourceSets.main.runtimeClasspath
    mainClass = 'org.apache.kafka.connect.tools.PredicateDoc'
    if( !generatedDocsDir.exists() ) { generatedDocsDir.mkdirs() }
    standardOutput = new File(generatedDocsDir, "connect_predicates.html").newOutputStream()
  }

  task genConnectMetricsDocs(type: JavaExec) {
    classpath = sourceSets.test.runtimeClasspath
    mainClass = 'org.apache.kafka.connect.runtime.ConnectMetrics'
    if( !generatedDocsDir.exists() ) { generatedDocsDir.mkdirs() }
    standardOutput = new File(generatedDocsDir, "connect_metrics.html").newOutputStream()
  }

  task setVersionInOpenAPISpec(type: Copy) {
    from "$rootDir/gradle/openapi.template"
    into "$buildDir/resources/docs"
    rename ('openapi.template', 'openapi.yaml')
    expand(kafkaVersion: "$rootProject.version")
  }

  task genConnectOpenAPIDocs(type: io.swagger.v3.plugins.gradle.tasks.ResolveTask, dependsOn: setVersionInOpenAPISpec) {
    classpath = sourceSets.main.runtimeClasspath

    buildClasspath = classpath + configurations.swagger
    outputFileName = 'connect_rest'
    outputFormat = 'YAML'
    prettyPrint = 'TRUE'
    sortOutput = 'TRUE'
    openApiFile = file("$buildDir/resources/docs/openapi.yaml")
    resourcePackages = ['org.apache.kafka.connect.runtime.rest.resources']
    if( !generatedDocsDir.exists() ) { generatedDocsDir.mkdirs() }
    outputDir = file(generatedDocsDir)
  }

}

project(':connect:file') {
  archivesBaseName = "connect-file"

  dependencies {
    implementation project(':connect:api')
    implementation libs.slf4jApi

    testImplementation libs.junitJupiter
    testImplementation libs.mockitoCore

    testRuntimeOnly libs.slf4jlog4j
    testImplementation project(':clients').sourceSets.test.output
  }

  javadoc {
    enabled = false
  }

  tasks.create(name: "copyDependantLibs", type: Copy) {
    from (configurations.testRuntimeClasspath) {
      include('slf4j-log4j12*')
      include('reload4j*jar')
    }
    from (configurations.runtimeClasspath) {
      exclude('kafka-clients*')
      exclude('connect-*')
    }
    into "$buildDir/dependant-libs"
    duplicatesStrategy 'exclude'
  }

  jar {
    dependsOn copyDependantLibs
  }
}

project(':connect:basic-auth-extension') {
  archivesBaseName = "connect-basic-auth-extension"

  dependencies {
    implementation project(':connect:api')
    implementation libs.slf4jApi
    implementation libs.jaxrsApi
    implementation libs.jaxAnnotationApi

    testImplementation libs.bcpkix
    testImplementation libs.mockitoCore
    testImplementation libs.junitJupiter
    testImplementation project(':clients').sourceSets.test.output

    testRuntimeOnly libs.slf4jlog4j
    testRuntimeOnly libs.jerseyContainerServlet
  }

  javadoc {
    enabled = false
  }

  tasks.create(name: "copyDependantLibs", type: Copy) {
    from (configurations.testRuntimeClasspath) {
      include('slf4j-log4j12*')
      include('reload4j*jar')
    }
    from (configurations.runtimeClasspath) {
      exclude('kafka-clients*')
      exclude('connect-*')
    }
    into "$buildDir/dependant-libs"
    duplicatesStrategy 'exclude'
  }

  jar {
    dependsOn copyDependantLibs
  }
}

project(':connect:mirror') {
  archivesBaseName = "connect-mirror"

  dependencies {
    implementation project(':connect:api')
    implementation project(':connect:runtime')
    implementation project(':connect:mirror-client')
    implementation project(':clients')

    implementation libs.argparse4j
    implementation libs.jacksonAnnotations
    implementation libs.slf4jApi
    implementation libs.jacksonAnnotations
    implementation libs.jacksonJaxrsJsonProvider
    implementation libs.jerseyContainerServlet
    implementation libs.jerseyHk2
    implementation libs.jaxbApi // Jersey dependency that was available in the JDK before Java 9
    implementation libs.activation // Jersey dependency that was available in the JDK before Java 9
    implementation libs.jettyServer
    implementation libs.jettyServlet
    implementation libs.jettyServlets
    implementation libs.jettyClient
    implementation libs.swaggerAnnotations

    testImplementation libs.junitJupiter
    testImplementation libs.mockitoCore
    testImplementation project(':clients').sourceSets.test.output
    testImplementation project(':connect:runtime').sourceSets.test.output
    testImplementation project(':core')
    testImplementation project(':core').sourceSets.test.output

    testRuntimeOnly project(':connect:runtime')
    testRuntimeOnly libs.slf4jlog4j
    testRuntimeOnly libs.bcpkix
  }

  javadoc {
    enabled = false
  }

  tasks.create(name: "copyDependantLibs", type: Copy) {
    from (configurations.testRuntimeClasspath) {
      include('slf4j-log4j12*')
      include('reload4j*jar')
    }
    from (configurations.runtimeClasspath) {
      exclude('kafka-clients*')
      exclude('connect-*')
    }
    into "$buildDir/dependant-libs"
    duplicatesStrategy 'exclude'
  }

  task genMirrorSourceConfigDocs(type: JavaExec) {
    classpath = sourceSets.main.runtimeClasspath
    mainClass = 'org.apache.kafka.connect.mirror.MirrorSourceConfig'
    if( !generatedDocsDir.exists() ) { generatedDocsDir.mkdirs() }
    standardOutput = new File(generatedDocsDir, "mirror_source_config.html").newOutputStream()
  }

  task genMirrorCheckpointConfigDocs(type: JavaExec) {
    classpath = sourceSets.main.runtimeClasspath
    mainClass = 'org.apache.kafka.connect.mirror.MirrorCheckpointConfig'
    if( !generatedDocsDir.exists() ) { generatedDocsDir.mkdirs() }
    standardOutput = new File(generatedDocsDir, "mirror_checkpoint_config.html").newOutputStream()
  }

  task genMirrorHeartbeatConfigDocs(type: JavaExec) {
    classpath = sourceSets.main.runtimeClasspath
    mainClass = 'org.apache.kafka.connect.mirror.MirrorHeartbeatConfig'
    if( !generatedDocsDir.exists() ) { generatedDocsDir.mkdirs() }
    standardOutput = new File(generatedDocsDir, "mirror_heartbeat_config.html").newOutputStream()
  }

  jar {
    dependsOn copyDependantLibs
  }
}

project(':connect:mirror-client') {
  archivesBaseName = "connect-mirror-client"

  dependencies {
    implementation project(':clients')
    implementation libs.slf4jApi

    testImplementation libs.junitJupiter
    testImplementation project(':clients').sourceSets.test.output

    testRuntimeOnly libs.slf4jlog4j
  }

  javadoc {
    enabled = true
  }

  tasks.create(name: "copyDependantLibs", type: Copy) {
    from (configurations.testRuntimeClasspath) {
      include('slf4j-log4j12*')
      include('reload4j*jar')
    }
    from (configurations.runtimeClasspath) {
      exclude('kafka-clients*')
      exclude('connect-*')
    }
    into "$buildDir/dependant-libs"
    duplicatesStrategy 'exclude'
  }

  jar {
    dependsOn copyDependantLibs
  }
}

task aggregatedJavadoc(type: Javadoc, dependsOn: compileJava) {
  def projectsWithJavadoc = subprojects.findAll { it.javadoc.enabled }
  source = projectsWithJavadoc.collect { it.sourceSets.main.allJava }
  classpath = files(projectsWithJavadoc.collect { it.sourceSets.main.compileClasspath })
  includes = projectsWithJavadoc.collectMany { it.javadoc.getIncludes() }
  excludes = projectsWithJavadoc.collectMany { it.javadoc.getExcludes() }

  options.charSet = 'UTF-8'
  options.docEncoding = 'UTF-8'
  options.encoding = 'UTF-8'
  // Turn off doclint for now, see https://blog.joda.org/2014/02/turning-off-doclint-in-jdk-8-javadoc.html for rationale
  options.addStringOption('Xdoclint:none', '-quiet')

  // The URL structure was changed to include the locale after Java 8
  if (JavaVersion.current().isJava11Compatible())
    options.links "https://docs.oracle.com/en/java/javase/${JavaVersion.current().majorVersion}/docs/api/"
  else
    options.links "https://docs.oracle.com/javase/8/docs/api/"
}
<|MERGE_RESOLUTION|>--- conflicted
+++ resolved
@@ -295,16 +295,11 @@
     options.compilerArgs << "-Xlint:-serial"
     options.compilerArgs << "-Xlint:-try"
     options.compilerArgs << "-Werror"
-
     // --release is the recommended way to select the target release, but it's only supported in Java 9 so we also
     // set --source and --target via `sourceCompatibility` and `targetCompatibility` a couple of lines below
     if (JavaVersion.current().isJava9Compatible())
-<<<<<<< HEAD
-      options.compilerArgs << "--release" << minJavaVersion
+      options.release = minJavaVersion
     dependsOn installGitHooks
-=======
-      options.release = minJavaVersion
->>>>>>> 30795674
   }
   
   // We should only set this if Java version is < 9 (--release is recommended for >= 9), but the Scala plugin for IntelliJ sets
