// Licensed to the Apache Software Foundation (ASF) under one or more
// contributor license agreements.  See the NOTICE file distributed with
// this work for additional information regarding copyright ownership.
// The ASF licenses this file to You under the Apache License, Version 2.0
// (the "License"); you may not use this file except in compliance with
// the License.  You may obtain a copy of the License at
//
//    http://www.apache.org/licenses/LICENSE-2.0
//
// Unless required by applicable law or agreed to in writing, software
// distributed under the License is distributed on an "AS IS" BASIS,
// WITHOUT WARRANTIES OR CONDITIONS OF ANY KIND, either express or implied.
// See the License for the specific language governing permissions and
// limitations under the License.

import org.ajoberstar.grgit.Grgit
import org.gradle.api.JavaVersion

import java.nio.charset.StandardCharsets

buildscript {
  repositories {
    mavenCentral()
  }
  apply from: "$rootDir/gradle/dependencies.gradle"

  dependencies {
    // For Apache Rat plugin to ignore non-Git files
    classpath "org.ajoberstar.grgit:grgit-core:$versions.grgit"
  }
}

plugins {
  id 'com.github.ben-manes.versions' version '0.46.0'
  id 'idea'
  id 'java-library'
  id 'org.owasp.dependencycheck' version '8.2.1'
  id 'org.nosphere.apache.rat' version "0.8.0"
  id "io.swagger.core.v3.swagger-gradle-plugin" version "2.2.8"

  id "com.github.spotbugs" version '5.0.13' apply false
  id 'org.scoverage' version '7.0.1' apply false
  id 'com.github.johnrengelman.shadow' version '8.1.1' apply false
  id 'com.diffplug.spotless' version '6.14.0' apply false // 6.14.1 and newer require Java 11 at compile time, so we can't upgrade until AK 4.0
}

task copyGitHooks(type: Copy) {
  description 'Copies the git hooks.'
  from("${rootDir}/bin/git-hooks/") {
    include '*'
  }
  into "${rootDir}/.git/hooks"
}

task installGitHooks(type: Exec) {
  description 'Installs the git hooks.'
  group 'git hooks'
  workingDir rootDir
  commandLine 'chmod'
  args '-R', '+x', '.git/hooks/'
  dependsOn copyGitHooks
  doLast {
    logger.info('Git hook installed successfully.')
  }
}

ext {
  gradleVersion = versions.gradle
  minJavaVersion = 8
  buildVersionFileName = "kafka-version.properties"

  defaultMaxHeapSize = "2g"
  defaultJvmArgs = ["-Xss4m", "-XX:+UseParallelGC"]

  // "JEP 403: Strongly Encapsulate JDK Internals" causes some tests to fail when they try
  // to access internals (often via mocking libraries). We use `--add-opens` as a workaround
  // for now and we'll fix it properly (where possible) via KAFKA-13275.
  if (JavaVersion.current().isCompatibleWith(JavaVersion.VERSION_16))
    defaultJvmArgs.addAll(
      "--add-opens=java.base/java.io=ALL-UNNAMED",
      "--add-opens=java.base/java.lang=ALL-UNNAMED",
      "--add-opens=java.base/java.nio=ALL-UNNAMED",
      "--add-opens=java.base/java.nio.file=ALL-UNNAMED",
      "--add-opens=java.base/java.util=ALL-UNNAMED",
      "--add-opens=java.base/java.util.concurrent=ALL-UNNAMED",
      "--add-opens=java.base/java.util.regex=ALL-UNNAMED",
      "--add-opens=java.base/java.util.stream=ALL-UNNAMED",
      "--add-opens=java.base/java.text=ALL-UNNAMED",
      "--add-opens=java.base/java.time=ALL-UNNAMED",
      "--add-opens=java.security.jgss/sun.security.krb5=ALL-UNNAMED"
    )

  maxTestForks = project.hasProperty('maxParallelForks') ? maxParallelForks.toInteger() : Runtime.runtime.availableProcessors()
  maxScalacThreads = project.hasProperty('maxScalacThreads') ? maxScalacThreads.toInteger() :
      Math.min(Runtime.runtime.availableProcessors(), 8)
  userIgnoreFailures = project.hasProperty('ignoreFailures') ? ignoreFailures : false

  userMaxTestRetries = project.hasProperty('maxTestRetries') ? maxTestRetries.toInteger() : 0
  userMaxTestRetryFailures = project.hasProperty('maxTestRetryFailures') ? maxTestRetryFailures.toInteger() : 0

  skipSigning = project.hasProperty('skipSigning') && skipSigning.toBoolean()
  shouldSign = !skipSigning && !version.endsWith("SNAPSHOT") && !version.contains("-alpha") && !version.matches("[0-9]*\\.[0-9]*\\.[0-9]*-[0-9]*-(ccs|ce)")

  mavenUrl = propertyOrElse(project, 'mavenUrl', '')
  mavenUsername = propertyOrElse(project, 'mavenUsername', '')
  mavenPassword = propertyOrElse(project, 'mavenPassword', '')

  userShowStandardStreams = project.hasProperty("showStandardStreams") ? showStandardStreams : null

  userTestLoggingEvents = project.hasProperty("testLoggingEvents") ? Arrays.asList(testLoggingEvents.split(",")) : null

  userEnableTestCoverage = project.hasProperty("enableTestCoverage") ? enableTestCoverage : false

  userKeepAliveModeString = project.hasProperty("keepAliveMode") ? keepAliveMode : "daemon"
  userKeepAliveMode = KeepAliveMode.values().find(m -> m.name().toLowerCase().equals(userKeepAliveModeString))
  if (userKeepAliveMode == null) {
    def keepAliveValues = KeepAliveMode.values().collect(m -> m.name.toLowerCase())
    throw new GradleException("Unexpected value for keepAliveMode property. Expected one of $keepAliveValues, but received: $userKeepAliveModeString")
  }

  // See README.md for details on this option and the reasoning for the default
  userScalaOptimizerMode = project.hasProperty("scalaOptimizerMode") ? scalaOptimizerMode : "inline-kafka"
  def scalaOptimizerValues = ["none", "method", "inline-kafka", "inline-scala"]
  if (!scalaOptimizerValues.contains(userScalaOptimizerMode))
    throw new GradleException("Unexpected value for scalaOptimizerMode property. Expected one of $scalaOptimizerValues, but received: $userScalaOptimizerMode")

  generatedDocsDir = new File("${project.rootDir}/docs/generated")

  commitId = determineCommitId()
}

allprojects {

  repositories {
    mavenCentral()
  }

  dependencyUpdates {
    revision="release"
    resolutionStrategy {
      componentSelection { rules ->
        rules.all { ComponentSelection selection ->
          boolean rejected = ['snap', 'alpha', 'beta', 'rc', 'cr', 'm'].any { qualifier ->
            selection.candidate.version ==~ /(?i).*[.-]${qualifier}[.\d-]*/
          }
          if (rejected) {
            selection.reject('Release candidate')
          }
        }
      }
    }
  }

  configurations.all {
    // zinc is the Scala incremental compiler, it has a configuration for its own dependencies
    // that are unrelated to the project dependencies, we should not change them
    if (name != "zinc") {
      resolutionStrategy {
        force(
          // be explicit about the javassist dependency version instead of relying on the transitive version
          libs.javassist,
          // ensure we have a single version in the classpath despite transitive dependencies
          libs.scalaLibrary,
          libs.scalaReflect,
          libs.jacksonAnnotations,
          // be explicit about the Netty dependency version instead of relying on the version set by
          // ZooKeeper (potentially older and containing CVEs)
          libs.nettyHandler,
          libs.nettyTransportNativeEpoll,
	  // be explicit about the reload4j version instead of relying on the transitive versions
	  libs.log4j
        )
      }
    }
  }
  task printAllDependencies(type: DependencyReportTask) {}
}

def determineCommitId() {
  def takeFromHash = 16
  if (project.hasProperty('commitId')) {
    commitId.take(takeFromHash)
  } else if (file("$rootDir/.git/HEAD").exists()) {
    def headRef = file("$rootDir/.git/HEAD").text
    if (headRef.contains('ref: ')) {
      headRef = headRef.replaceAll('ref: ', '').trim()
      if (file("$rootDir/.git/$headRef").exists()) {
        file("$rootDir/.git/$headRef").text.trim().take(takeFromHash)
      }
    } else {
      headRef.trim().take(takeFromHash)
    }
  } else {
    "unknown"
  }
}

def propertyOrElse(project, propertyName, defaultValue) {
  if (project.hasProperty(propertyName))
    project.property(propertyName)
  // Workaround for KC-1802, system properties set by init scripts are not included
  // in project properties since Gradle 7.1. This can be removed once we update the
  // packaging code to set credentials via a gradle.properties file instead.
  else
    System.getProperty("org.gradle.project.$propertyName", defaultValue)
}

apply from: file('wrapper.gradle')

if (file('.git').exists()) {
  rat {
    dependsOn subprojects.collect {
      it.tasks.matching {
        it.name == "processMessages" || it.name == "processTestMessages"
      }
    }

    verbose.set(true)
    reportDir.set(project.file('build/rat'))
    stylesheet.set(file('gradle/resources/rat-output-to-html.xsl'))

    // Exclude everything under the directory that git should be ignoring via .gitignore or that isn't checked in. These
    // restrict us only to files that are checked in or are staged.
    def repo = Grgit.open(currentDir: project.getRootDir())
    excludes = new ArrayList<String>(repo.clean(ignore: false, directories: true, dryRun: true))
    // And some of the files that we have checked in should also be excluded from this check
    excludes.addAll([
        '**/.git/**',
        '**/build/**',
        'CONTRIBUTING.md',
        'PULL_REQUEST_TEMPLATE.md',
        '.github/**',
        'gradlew',
        'gradlew.bat',
        'gradle/wrapper/gradle-wrapper.properties',
<<<<<<< HEAD
        'TROGDOR.md',
        '**/*README.md',
=======
        'trogdor/README.md',
        '**/README.md',
>>>>>>> a82df300
        '**/id_rsa',
        '**/id_rsa.pub',
        'checkstyle/suppressions.xml',
        'streams/quickstart/java/src/test/resources/projects/basic/goal.txt',
        'streams/streams-scala/logs/*',
        'licenses/*',
        '**/generated/**',
        'clients/src/test/resources/serializedData/*'
    ])
  }
} else {
  rat.enabled = false
}
println("Starting build with version $version (commit id ${commitId == null ? "null" : commitId.take(8)}) using Gradle $gradleVersion, Java ${JavaVersion.current()} and Scala ${versions.scala}")
println("Build properties: maxParallelForks=$maxTestForks, maxScalacThreads=$maxScalacThreads, maxTestRetries=$userMaxTestRetries")

subprojects {

  // enable running :dependencies task recursively on all subprojects
  // eg: ./gradlew allDeps
  task allDeps(type: DependencyReportTask) {}
  // enable running :dependencyInsight task recursively on all subprojects
  // eg: ./gradlew allDepInsight --configuration runtime --dependency com.fasterxml.jackson.core:jackson-databind
  task allDepInsight(type: DependencyInsightReportTask) {showingAllVariants = false} doLast {}

  apply plugin: 'java-library'
  apply plugin: 'checkstyle'
  apply plugin: "com.github.spotbugs"

  // We use the shadow plugin for the jmh-benchmarks module and the `-all` jar can get pretty large, so
  // don't publish it
  // We also don't publish artifacts for kafka-streams-upgrade-system-tests since they are not necessary,
  // and were resulting in conflicts due to duplicate artifacts
  def shouldPublish = !project.name.equals('jmh-benchmarks') && !(project.path.startsWith(':streams') && project.name.startsWith("upgrade-system-tests"))

  if (shouldPublish) {
    apply plugin: 'maven-publish'
    apply plugin: 'signing'

    // Add aliases for the task names used by the maven plugin for backwards compatibility
    // The maven plugin was replaced by the maven-publish plugin in Gradle 7.0
    tasks.register('install').configure { dependsOn(publishToMavenLocal) }
    tasks.register('uploadArchives').configure { dependsOn(publish) }
  }

  // apply the eclipse plugin only to subprojects that hold code. 'connect' is just a folder.
  if (!project.name.equals('connect')) {
    apply plugin: 'eclipse'
    fineTuneEclipseClasspathFile(eclipse, project)
  }

  java {
    consistentResolution {
      // resolve the compileClasspath and then "inject" the result of resolution as strict constraints into the runtimeClasspath
      useCompileClasspathVersions()
    }
  }

  tasks.withType(JavaCompile) {
    options.encoding = 'UTF-8'
    options.compilerArgs << "-Xlint:all"
    // temporary exclusions until all the warnings are fixed
    if (!project.path.startsWith(":connect"))
      options.compilerArgs << "-Xlint:-rawtypes"
    options.compilerArgs << "-Xlint:-serial"
    options.compilerArgs << "-Xlint:-try"
    options.compilerArgs << "-Werror"
    // --release is the recommended way to select the target release, but it's only supported in Java 9 so we also
    // set --source and --target via `sourceCompatibility` and `targetCompatibility` a couple of lines below
    if (JavaVersion.current().isJava9Compatible())
      options.release = minJavaVersion
<<<<<<< HEAD
    dependsOn installGitHooks
=======
    // --source/--target 8 is deprecated in Java 20, suppress warning until Java 8 support is dropped in Kafka 4.0
    if (JavaVersion.current().isCompatibleWith(JavaVersion.VERSION_20))
      options.compilerArgs << "-Xlint:-options"
>>>>>>> a82df300
  }

  // We should only set this if Java version is < 9 (--release is recommended for >= 9), but the Scala plugin for IntelliJ sets
  // `-target` incorrectly if this is unset
  sourceCompatibility = minJavaVersion
  targetCompatibility = minJavaVersion

  if (shouldPublish) {

    publishing {
      repositories {
        // To test locally, invoke gradlew with `-PmavenUrl=file:///some/local/path`
        maven {
          url = mavenUrl
          credentials {
            username = mavenUsername
            password = mavenPassword
          }
        }
      }
      publications {
        mavenJava(MavenPublication) {
          from components.java

          afterEvaluate {
            ["srcJar", "javadocJar", "scaladocJar", "testJar", "testSrcJar"].forEach { taskName ->
              def task = tasks.findByName(taskName)
              if (task != null)
                artifact task
            }

            artifactId = archivesBaseName
            pom {
              name = 'Apache Kafka'
              url = 'https://kafka.apache.org'
              licenses {
                license {
                  name = 'The Apache License, Version 2.0'
                  url = 'http://www.apache.org/licenses/LICENSE-2.0.txt'
                  distribution = 'repo'
                }
              }
            }
          }
        }
      }
    }

    if (shouldSign) {
      signing {
        sign publishing.publications.mavenJava
      }
    }
  }

  // Remove the relevant project name once it's converted to JUnit 5
  def shouldUseJUnit5 = !(["runtime"].contains(it.project.name))

  def testLoggingEvents = ["passed", "skipped", "failed"]
  def testShowStandardStreams = false
  def testExceptionFormat = 'full'
  // Gradle built-in logging only supports sending test output to stdout, which generates a lot
  // of noise, especially for passing tests. We really only want output for failed tests. This
  // hooks into the output and logs it (so we don't have to buffer it all in memory) and only
  // saves the output for failing tests. Directory and filenames are such that you can, e.g.,
  // create a Jenkins rule to collect failed test output.
  def logTestStdout = {
    def testId = { TestDescriptor descriptor ->
      "${descriptor.className}.${descriptor.name}".toString()
    }

    def logFiles = new HashMap<String, File>()
    def logStreams = new HashMap<String, FileOutputStream>()
    beforeTest { TestDescriptor td ->
      def tid = testId(td)
      // truncate the file name if it's too long
      def logFile = new File(
              "${projectDir}/build/reports/testOutput/${tid.substring(0, Math.min(tid.size(),240))}.test.stdout"
      )
      logFile.parentFile.mkdirs()
      logFiles.put(tid, logFile)
      logStreams.put(tid, new FileOutputStream(logFile))
    }
    onOutput { TestDescriptor td, TestOutputEvent toe ->
      def tid = testId(td)
      // Some output can happen outside the context of a specific test (e.g. at the class level)
      // and beforeTest/afterTest seems to not be invoked for these cases (and similarly, there's
      // a TestDescriptor hierarchy that includes the thread executing the test, Gradle tasks,
      // etc). We see some of these in practice and it seems like something buggy in the Gradle
      // test runner since we see it *before* any tests and it is frequently not related to any
      // code in the test (best guess is that it is tail output from last test). We won't have
      // an output file for these, so simply ignore them. If they become critical for debugging,
      // they can be seen with showStandardStreams.
      if (td.name == td.className || td.className == null) {
        // silently ignore output unrelated to specific test methods
        return
      } else if (logStreams.get(tid) == null) {
        println "WARNING: unexpectedly got output for a test [${tid}]" +
                " that we didn't previously see in the beforeTest hook." +
                " Message for debugging: [" + toe.message + "]."
        return
      }
      try {
        logStreams.get(tid).write(toe.message.getBytes(StandardCharsets.UTF_8))
      } catch (Exception e) {
        println "ERROR: Failed to write output for test ${tid}"
        e.printStackTrace()
      }
    }
    afterTest { TestDescriptor td, TestResult tr ->
      def tid = testId(td)
      try {
        logStreams.get(tid).close()
        if (tr.resultType != TestResult.ResultType.FAILURE) {
          logFiles.get(tid).delete()
        } else {
          def file = logFiles.get(tid)
          println "${tid} failed, log available in ${file}"
        }
      } catch (Exception e) {
        println "ERROR: Failed to close stdout file for ${tid}"
        e.printStackTrace()
      } finally {
        logFiles.remove(tid)
        logStreams.remove(tid)
      }
    }
  }

  // The suites are for running sets of tests in IDEs.
  // Gradle will run each test class, so we exclude the suites to avoid redundantly running the tests twice.
  def testsToExclude = ['**/*Suite.class']
  // Exclude PowerMock tests when running with Java 16 or newer until a version of PowerMock that supports the relevant versions is released
  // The relevant issues are https://github.com/powermock/powermock/issues/1094 and https://github.com/powermock/powermock/issues/1099
  if (JavaVersion.current().isCompatibleWith(JavaVersion.VERSION_16)) {
    testsToExclude.addAll([
      // connect tests
      "**/DistributedHerderTest.*",
      "**/KafkaConfigBackingStoreTest.*",
      "**/KafkaBasedLogTest.*", "**/StandaloneHerderTest.*",
      "**/WorkerSinkTaskTest.*", "**/WorkerSinkTaskThreadedTest.*"
    ])
  }

  test {
    maxParallelForks = maxTestForks
    ignoreFailures = userIgnoreFailures

    maxHeapSize = defaultMaxHeapSize
    jvmArgs = defaultJvmArgs

    testLogging {
      events = userTestLoggingEvents ?: testLoggingEvents
      showStandardStreams = userShowStandardStreams ?: testShowStandardStreams
      exceptionFormat = testExceptionFormat
      displayGranularity = 0
    }
    logTestStdout.rehydrate(delegate, owner, this)()

    exclude testsToExclude

    if (shouldUseJUnit5)
      useJUnitPlatform()

    retry {
      maxRetries = userMaxTestRetries
      maxFailures = userMaxTestRetryFailures
    }
  }

  task integrationTest(type: Test, dependsOn: compileJava) {
    maxParallelForks = maxTestForks
    ignoreFailures = userIgnoreFailures

    // Increase heap size for integration tests
    maxHeapSize = "2560m"
    jvmArgs = defaultJvmArgs


    testLogging {
      events = userTestLoggingEvents ?: testLoggingEvents
      showStandardStreams = userShowStandardStreams ?: testShowStandardStreams
      exceptionFormat = testExceptionFormat
      displayGranularity = 0
    }
    logTestStdout.rehydrate(delegate, owner, this)()

    exclude testsToExclude

    if (shouldUseJUnit5) {
      if (project.name == 'streams') {
        useJUnitPlatform {
          includeTags "integration"
          includeTags "org.apache.kafka.test.IntegrationTest"
	  // Both engines are needed to run JUnit 4 tests alongside JUnit 5 tests.
          // junit-vintage (JUnit 4) can be removed once the JUnit 4 migration is complete.
          includeEngines "junit-vintage", "junit-jupiter"
        }
      } else {
        useJUnitPlatform {
          includeTags "integration"
        }
      }
    } else {
      useJUnit {
        includeCategories 'org.apache.kafka.test.IntegrationTest'
      }
    }

    retry {
      maxRetries = userMaxTestRetries
      maxFailures = userMaxTestRetryFailures
    }
  }

  task unitTest(type: Test, dependsOn: compileJava) {
    maxParallelForks = maxTestForks
    ignoreFailures = userIgnoreFailures

    maxHeapSize = defaultMaxHeapSize
    jvmArgs = defaultJvmArgs

    testLogging {
      events = userTestLoggingEvents ?: testLoggingEvents
      showStandardStreams = userShowStandardStreams ?: testShowStandardStreams
      exceptionFormat = testExceptionFormat
      displayGranularity = 0
    }
    logTestStdout.rehydrate(delegate, owner, this)()

    exclude testsToExclude

    if (shouldUseJUnit5) {
      if (project.name == 'streams') {
        useJUnitPlatform {
          excludeTags "integration"
          excludeTags "org.apache.kafka.test.IntegrationTest"
	  // Both engines are needed to run JUnit 4 tests alongside JUnit 5 tests.
          // junit-vintage (JUnit 4) can be removed once the JUnit 4 migration is complete.
          includeEngines "junit-vintage", "junit-jupiter"
        }
      } else {
        useJUnitPlatform {
          excludeTags "integration"
        }
      }
    } else {
      useJUnit {
        excludeCategories 'org.apache.kafka.test.IntegrationTest'
      }
    }

    retry {
      maxRetries = userMaxTestRetries
      maxFailures = userMaxTestRetryFailures
    }
  }

  // remove test output from all test types
  tasks.withType(Test).all { t ->
    cleanTest {
      delete t.reports.junitXml.outputLocation
      delete t.reports.html.outputLocation
    }
  }

  jar {
    from "$rootDir/LICENSE"
    from "$rootDir/NOTICE"
  }

  task srcJar(type: Jar) {
    archiveClassifier = 'sources'
    from "$rootDir/LICENSE"
    from "$rootDir/NOTICE"
    from sourceSets.main.allSource
  }

  task javadocJar(type: Jar, dependsOn: javadoc) {
    archiveClassifier = 'javadoc'
    from "$rootDir/LICENSE"
    from "$rootDir/NOTICE"
    from javadoc.destinationDir
  }

  task docsJar(dependsOn: javadocJar)

  javadoc {
    options.charSet = 'UTF-8'
    options.docEncoding = 'UTF-8'
    options.encoding = 'UTF-8'
    options.memberLevel = JavadocMemberLevel.PUBLIC  // Document only public members/API
    // Turn off doclint for now, see https://blog.joda.org/2014/02/turning-off-doclint-in-jdk-8-javadoc.html for rationale
    options.addStringOption('Xdoclint:none', '-quiet')

    // The URL structure was changed to include the locale after Java 8
    if (JavaVersion.current().isJava11Compatible())
      options.links "https://docs.oracle.com/en/java/javase/${JavaVersion.current().majorVersion}/docs/api/"
    else
      options.links "https://docs.oracle.com/javase/8/docs/api/"
  }

  task systemTestLibs(dependsOn: jar)

  if (!sourceSets.test.allSource.isEmpty()) {
    task testJar(type: Jar) {
      archiveClassifier = 'test'
      from "$rootDir/LICENSE"
      from "$rootDir/NOTICE"
      from sourceSets.test.output
    }

    task testSrcJar(type: Jar, dependsOn: testJar) {
      archiveClassifier = 'test-sources'
      from "$rootDir/LICENSE"
      from "$rootDir/NOTICE"
      from sourceSets.test.allSource
    }

  }

  plugins.withType(ScalaPlugin) {

    scala {
      zincVersion = versions.zinc
    }

    task scaladocJar(type:Jar, dependsOn: scaladoc) {
      archiveClassifier = 'scaladoc'
      from "$rootDir/LICENSE"
      from "$rootDir/NOTICE"
      from scaladoc.destinationDir
    }

    //documentation task should also trigger building scala doc jar
    docsJar.dependsOn scaladocJar

  }

  tasks.withType(ScalaCompile) {

    scalaCompileOptions.keepAliveMode = userKeepAliveMode

    scalaCompileOptions.additionalParameters = [
      "-deprecation",
      "-unchecked",
      "-encoding", "utf8",
      "-Xlog-reflective-calls",
      "-feature",
      "-language:postfixOps",
      "-language:implicitConversions",
      "-language:existentials",
      "-Ybackend-parallelism", maxScalacThreads.toString(),
      "-Xlint:constant",
      "-Xlint:delayedinit-select",
      "-Xlint:doc-detached",
      "-Xlint:missing-interpolator",
      "-Xlint:nullary-unit",
      "-Xlint:option-implicit",
      "-Xlint:package-object-classes",
      "-Xlint:poly-implicit-overload",
      "-Xlint:private-shadow",
      "-Xlint:stars-align",
      "-Xlint:type-parameter-shadow",
      "-Xlint:unused"
    ]

    if (versions.baseScala == '2.13')
      scalaCompileOptions.additionalParameters += ["-Wconf:msg=@nowarn annotation does not suppress any warnings:s"] // See https://github.com/scala/scala/pull/9960

    // See README.md for details on this option and the meaning of each value
    if (userScalaOptimizerMode.equals("method"))
      scalaCompileOptions.additionalParameters += ["-opt:l:method"]
    else if (userScalaOptimizerMode.startsWith("inline-")) {
      List<String> inlineFrom = ["-opt-inline-from:org.apache.kafka.**"]
      if (project.name.equals('core'))
        inlineFrom.add("-opt-inline-from:kafka.**")
      if (userScalaOptimizerMode.equals("inline-scala"))
        inlineFrom.add("-opt-inline-from:scala.**")

      scalaCompileOptions.additionalParameters += ["-opt:l:inline"]
      scalaCompileOptions.additionalParameters += inlineFrom
    }

    if (versions.baseScala != '2.12') {
      scalaCompileOptions.additionalParameters += ["-opt-warnings", "-Xlint:strict-unsealed-patmat"]
      // Scala 2.13.2 introduces compiler warnings suppression, which is a pre-requisite for -Xfatal-warnings
      scalaCompileOptions.additionalParameters += ["-Xfatal-warnings"]
    }

    // these options are valid for Scala versions < 2.13 only
    // Scala 2.13 removes them, see https://github.com/scala/scala/pull/6502 and https://github.com/scala/scala/pull/5969
    if (versions.baseScala == '2.12') {
      scalaCompileOptions.additionalParameters += [
        "-Xlint:by-name-right-associative",
        "-Xlint:nullary-override",
        "-Xlint:unsound-match"
      ]
    }

    // Scalac 2.12 `-release` requires Java 9 or higher, but Scala 2.13 doesn't have that restriction
    if (versions.baseScala == "2.13" || JavaVersion.current().isJava9Compatible())
      scalaCompileOptions.additionalParameters += ["-release", String.valueOf(minJavaVersion)]

    configure(scalaCompileOptions.forkOptions) {
      memoryMaximumSize = defaultMaxHeapSize
      jvmArgs = defaultJvmArgs
    }
  }

  checkstyle {
    configFile = new File(rootDir, "checkstyle/checkstyle.xml")
    configProperties = checkstyleConfigProperties("import-control.xml")
    toolVersion = versions.checkstyle
  }

  configure(checkstyleMain) {
    group = 'Verification'
    description = 'Run checkstyle on all main Java sources'
  }

  configure(checkstyleTest) {
    group = 'Verification'
    description = 'Run checkstyle on all test Java sources'
  }

  test.dependsOn('checkstyleMain', 'checkstyleTest')

  spotbugs {
    toolVersion = versions.spotbugs
    excludeFilter = file("$rootDir/gradle/spotbugs-exclude.xml")
    ignoreFailures = false
  }
  test.dependsOn('spotbugsMain')

  tasks.withType(com.github.spotbugs.snom.SpotBugsTask) {
    reports {
      // Continue supporting `xmlFindBugsReport` for compatibility
      xml.enabled(project.hasProperty('xmlSpotBugsReport') || project.hasProperty('xmlFindBugsReport'))
      html.enabled(!project.hasProperty('xmlSpotBugsReport') && !project.hasProperty('xmlFindBugsReport'))
    }
    maxHeapSize = defaultMaxHeapSize
    jvmArgs = defaultJvmArgs
  }

  // Ignore core since its a scala project
  if (it.path != ':core') {
    if (userEnableTestCoverage) {
      apply plugin: "jacoco"

      jacoco {
        toolVersion = versions.jacoco
      }

      // NOTE: Jacoco Gradle plugin does not support "offline instrumentation" this means that classes mocked by PowerMock
      // may report 0 coverage, since the source was modified after initial instrumentation.
      // See https://github.com/jacoco/jacoco/issues/51
      jacocoTestReport {
        dependsOn tasks.test
        sourceSets sourceSets.main
        reports {
          html.enabled = true
          xml.enabled = true
          csv.enabled = false
        }
      }

    }
  }

  if (userEnableTestCoverage) {
    def coverageGen = it.path == ':core' ? 'reportScoverage' : 'jacocoTestReport'
    task reportCoverage(dependsOn: [coverageGen])
  }

}

gradle.taskGraph.whenReady { taskGraph ->
  taskGraph.getAllTasks().findAll { it.name.contains('spotbugsScoverage') || it.name.contains('spotbugsTest') }.each { task ->
    task.enabled = false
  }
}

// Skip publish tasks for projects that do not have a separate artifact per scala version when the
// scala version is not the default. This is necessary because some repositories ensure immutability
// of non snapshot artifacts - i.e. they don't allow the same artifact to be published a second time.
def defaultScalaSuffix = "2.13"
gradle.taskGraph.whenReady { taskGraph ->
  def skippedPublish = false
  taskGraph.getAllTasks().each { task ->
    if (task.name.equals("publishMavenJavaPublicationToMavenRepository") &&
        !versions.baseScala.equals(defaultScalaSuffix) &&
        task.project.hasProperty("archivesBaseName") &&
        !task.project.archivesBaseName.endsWith("_${versions.baseScala}")) {
      task.enabled = false
      skippedPublish = true
    }
  }
  if (skippedPublish)
    println("Skipping publish for projects that don't have a separate artifact per Scala version since " +
      "the Scala version (`${versions.baseScala}`) is not the default (`$defaultScalaSuffix`)")
}

def fineTuneEclipseClasspathFile(eclipse, project) {
  eclipse.classpath.file {
    beforeMerged { cp ->
      cp.entries.clear()
      // for the core project add the directories defined under test/scala as separate source directories
      if (project.name.equals('core')) {
        cp.entries.add(new org.gradle.plugins.ide.eclipse.model.SourceFolder("src/test/scala/integration", null))
        cp.entries.add(new org.gradle.plugins.ide.eclipse.model.SourceFolder("src/test/scala/other", null))
        cp.entries.add(new org.gradle.plugins.ide.eclipse.model.SourceFolder("src/test/scala/unit", null))
      }
    }
    whenMerged { cp ->
      // for the core project exclude the separate sub-directories defined under test/scala. These are added as source dirs above
      if (project.name.equals('core')) {
        cp.entries.findAll { it.kind == "src" && it.path.equals("src/test/scala") }*.excludes = ["integration/", "other/", "unit/"]
      }
      /*
       * Set all eclipse build output to go to 'build_eclipse' directory. This is to ensure that gradle and eclipse use different
       * build output directories, and also avoid using the eclpise default of 'bin' which clashes with some of our script directories.
       * https://discuss.gradle.org/t/eclipse-generated-files-should-be-put-in-the-same-place-as-the-gradle-generated-files/6986/2
       */
      cp.entries.findAll { it.kind == "output" }*.path = "build_eclipse"
      /*
       * Some projects have explicitly added test output dependencies. These are required for the gradle build but not required
       * in Eclipse since the dependent projects are added as dependencies. So clean up these from the generated classpath.
       */
      cp.entries.removeAll { it.kind == "lib" && it.path.matches(".*/build/(classes|resources)/test") }
    }
  }
}

def checkstyleConfigProperties(configFileName) {
  [importControlFile: "$rootDir/checkstyle/$configFileName",
   suppressionsFile: "$rootDir/checkstyle/suppressions.xml",
   headerFile: "$rootDir/checkstyle/java.header"]
}

// Aggregates all jacoco results into the root project directory
if (userEnableTestCoverage) {
  task jacocoRootReport(type: org.gradle.testing.jacoco.tasks.JacocoReport) {
    def javaProjects = subprojects.findAll { it.path != ':core' }

    description = 'Generates an aggregate report from all subprojects'
    dependsOn(javaProjects.test)

    additionalSourceDirs.from = javaProjects.sourceSets.main.allSource.srcDirs
    sourceDirectories.from = javaProjects.sourceSets.main.allSource.srcDirs
    classDirectories.from = javaProjects.sourceSets.main.output
    executionData.from = javaProjects.jacocoTestReport.executionData

    reports {
      html.enabled = true
      xml.enabled = true
    }

    // workaround to ignore projects that don't have any tests at all
    onlyIf = { true }
    doFirst {
      executionData = files(executionData.findAll { it.exists() })
    }
  }
}

if (userEnableTestCoverage) {
  task reportCoverage(dependsOn: ['jacocoRootReport', 'core:reportCoverage'])
}

def connectPkgs = [
    'connect:api',
    'connect:basic-auth-extension',
    'connect:file',
    'connect:json',
    'connect:runtime',
    'connect:transforms',
    'connect:mirror',
    'connect:mirror-client'
]

tasks.create(name: "jarConnect", dependsOn: connectPkgs.collect { it + ":jar" }) {}

tasks.create(name: "testConnect", dependsOn: connectPkgs.collect { it + ":test" }) {}

project(':core') {
  apply plugin: 'scala'

  // scaladoc generation is configured at the sub-module level with an artifacts
  // block (cf. see streams-scala). If scaladoc generation is invoked explicitly
  // for the `core` module, this ensures the generated jar doesn't include scaladoc
  // files since the `core` module doesn't include public APIs.
  scaladoc {
    enabled = false
  }
  if (userEnableTestCoverage)
    apply plugin: "org.scoverage"
  archivesBaseName = "kafka_${versions.baseScala}"

  configurations {
    generator
  }

  dependencies {
    // `core` is often used in users' tests, define the following dependencies as `api` for backwards compatibility
    // even though the `core` module doesn't expose any public API
    api project(':clients')
    api libs.scalaLibrary

    implementation project(':server-common')
    implementation project(':group-coordinator')
    implementation project(':metadata')
    implementation project(':storage:api')
    implementation project(':tools:tools-api')
    implementation project(':raft')
    implementation project(':storage')


    implementation libs.argparse4j
    implementation libs.commonsValidator
    implementation libs.jacksonDatabind
    implementation libs.jacksonModuleScala
    implementation libs.jacksonDataformatCsv
    implementation libs.jacksonJDK8Datatypes
    implementation libs.joptSimple
    implementation libs.jose4j
    implementation libs.metrics
    implementation libs.scalaCollectionCompat
    implementation libs.scalaJava8Compat
    // only needed transitively, but set it explicitly to ensure it has the same version as scala-library
    implementation libs.scalaReflect
    implementation libs.scalaLogging
    implementation libs.slf4jApi
    implementation(libs.zookeeper) {
      // Dropwizard Metrics are required by ZooKeeper as of v3.6.0,
      // but the library should *not* be used in Kafka code
      implementation libs.dropwizardMetrics
      exclude module: 'slf4j-log4j12'
      exclude module: 'log4j'
    }
    // ZooKeeperMain depends on commons-cli but declares the dependency as `provided`
    implementation libs.commonsCli

    compileOnly libs.log4j

    testImplementation project(':clients').sourceSets.test.output
    testImplementation project(':group-coordinator').sourceSets.test.output
    testImplementation project(':metadata').sourceSets.test.output
    testImplementation project(':raft').sourceSets.test.output
    testImplementation project(':server-common').sourceSets.test.output
    testImplementation project(':storage:api').sourceSets.test.output
    testImplementation libs.bcpkix
    testImplementation libs.mockitoCore
    testImplementation libs.mockitoInline // supports mocking static methods, final classes, etc.
    testImplementation(libs.apacheda) {
      exclude group: 'xml-apis', module: 'xml-apis'
      // `mina-core` is a transitive dependency for `apacheds` and `apacheda`.
      // It is safer to use from `apacheds` since that is the implementation.
      exclude module: 'mina-core'
    }
    testImplementation libs.apachedsCoreApi
    testImplementation libs.apachedsInterceptorKerberos
    testImplementation libs.apachedsProtocolShared
    testImplementation libs.apachedsProtocolKerberos
    testImplementation libs.apachedsProtocolLdap
    testImplementation libs.apachedsLdifPartition
    testImplementation libs.apachedsMavibotPartition
    testImplementation libs.apachedsJdbmPartition
    testImplementation libs.junitJupiter
    testImplementation libs.slf4jlog4j
    testImplementation(libs.jfreechart) {
      exclude group: 'junit', module: 'junit'
    }
    testImplementation libs.caffeine
    
    generator project(':generator')
  }

  if (userEnableTestCoverage) {
    scoverage {
      scoverageVersion = versions.scoverage
      reportDir = file("${rootProject.buildDir}/scoverage")
      highlighting = false
      minimumRate = 0.0
    }
  }

  configurations {
    // manually excludes some unnecessary dependencies
    implementation.exclude module: 'javax'
    implementation.exclude module: 'jline'
    implementation.exclude module: 'jms'
    implementation.exclude module: 'jmxri'
    implementation.exclude module: 'jmxtools'
    implementation.exclude module: 'mail'
    // To prevent a UniqueResourceException due the same resource existing in both
    // org.apache.directory.api/api-all and org.apache.directory.api/api-ldap-schema-data
    testImplementation.exclude module: 'api-ldap-schema-data'
  }

  tasks.create(name: "copyDependantLibs", type: Copy) {
    from (configurations.testRuntimeClasspath) {
      include('slf4j-log4j12*')
      include('reload4j*jar')
    }
    from (configurations.runtimeClasspath) {
      exclude('kafka-clients*')
    }
    into "$buildDir/dependant-libs-${versions.scala}"
    duplicatesStrategy 'exclude'
  }

  task processMessages(type:JavaExec) {
    mainClass = "org.apache.kafka.message.MessageGenerator"
    classpath = configurations.generator
    args = [ "-p", "kafka.internals.generated",
             "-o", "src/generated/java/kafka/internals/generated",
             "-i", "src/main/resources/common/message",
             "-m", "MessageDataGenerator"
    ]
    inputs.dir("src/main/resources/common/message")
        .withPropertyName("messages")
        .withPathSensitivity(PathSensitivity.RELATIVE)
    outputs.cacheIf { true }
    outputs.dir("src/generated/java/kafka/internals/generated")
  }

  compileJava.dependsOn 'processMessages'
  srcJar.dependsOn 'processMessages'

  task genProtocolErrorDocs(type: JavaExec) {
    classpath = sourceSets.main.runtimeClasspath
    mainClass = 'org.apache.kafka.common.protocol.Errors'
    if( !generatedDocsDir.exists() ) { generatedDocsDir.mkdirs() }
    standardOutput = new File(generatedDocsDir, "protocol_errors.html").newOutputStream()
  }

  task genProtocolTypesDocs(type: JavaExec) {
    classpath = sourceSets.main.runtimeClasspath
    mainClass = 'org.apache.kafka.common.protocol.types.Type'
    if( !generatedDocsDir.exists() ) { generatedDocsDir.mkdirs() }
    standardOutput = new File(generatedDocsDir, "protocol_types.html").newOutputStream()
  }

  task genProtocolApiKeyDocs(type: JavaExec) {
    classpath = sourceSets.main.runtimeClasspath
    mainClass = 'org.apache.kafka.common.protocol.ApiKeys'
    if( !generatedDocsDir.exists() ) { generatedDocsDir.mkdirs() }
    standardOutput = new File(generatedDocsDir, "protocol_api_keys.html").newOutputStream()
  }

  task genProtocolMessageDocs(type: JavaExec) {
    classpath = sourceSets.main.runtimeClasspath
    mainClass = 'org.apache.kafka.common.protocol.Protocol'
    if( !generatedDocsDir.exists() ) { generatedDocsDir.mkdirs() }
    standardOutput = new File(generatedDocsDir, "protocol_messages.html").newOutputStream()
  }

  task genAdminClientConfigDocs(type: JavaExec) {
    classpath = sourceSets.main.runtimeClasspath
    mainClass = 'org.apache.kafka.clients.admin.AdminClientConfig'
    if( !generatedDocsDir.exists() ) { generatedDocsDir.mkdirs() }
    standardOutput = new File(generatedDocsDir, "admin_client_config.html").newOutputStream()
  }

  task genProducerConfigDocs(type: JavaExec) {
    classpath = sourceSets.main.runtimeClasspath
    mainClass = 'org.apache.kafka.clients.producer.ProducerConfig'
    if( !generatedDocsDir.exists() ) { generatedDocsDir.mkdirs() }
    standardOutput = new File(generatedDocsDir, "producer_config.html").newOutputStream()
  }

  task genConsumerConfigDocs(type: JavaExec) {
    classpath = sourceSets.main.runtimeClasspath
    mainClass = 'org.apache.kafka.clients.consumer.ConsumerConfig'
    if( !generatedDocsDir.exists() ) { generatedDocsDir.mkdirs() }
    standardOutput = new File(generatedDocsDir, "consumer_config.html").newOutputStream()
  }

  task genKafkaConfigDocs(type: JavaExec) {
    classpath = sourceSets.main.runtimeClasspath
    mainClass = 'kafka.server.KafkaConfig'
    if( !generatedDocsDir.exists() ) { generatedDocsDir.mkdirs() }
    standardOutput = new File(generatedDocsDir, "kafka_config.html").newOutputStream()
  }

  task genTopicConfigDocs(type: JavaExec) {
    classpath = sourceSets.main.runtimeClasspath
    mainClass = 'org.apache.kafka.storage.internals.log.LogConfig'
    if( !generatedDocsDir.exists() ) { generatedDocsDir.mkdirs() }
    standardOutput = new File(generatedDocsDir, "topic_config.html").newOutputStream()
  }

  task genConsumerMetricsDocs(type: JavaExec) {
    classpath = sourceSets.test.runtimeClasspath
    mainClass = 'org.apache.kafka.clients.consumer.internals.ConsumerMetrics'
    if( !generatedDocsDir.exists() ) { generatedDocsDir.mkdirs() }
    standardOutput = new File(generatedDocsDir, "consumer_metrics.html").newOutputStream()
  }

  task genProducerMetricsDocs(type: JavaExec) {
    classpath = sourceSets.test.runtimeClasspath
    mainClass = 'org.apache.kafka.clients.producer.internals.ProducerMetrics'
    if( !generatedDocsDir.exists() ) { generatedDocsDir.mkdirs() }
    standardOutput = new File(generatedDocsDir, "producer_metrics.html").newOutputStream()
  }

  task siteDocsTar(dependsOn: ['genProtocolErrorDocs', 'genProtocolTypesDocs', 'genProtocolApiKeyDocs', 'genProtocolMessageDocs',
                               'genAdminClientConfigDocs', 'genProducerConfigDocs', 'genConsumerConfigDocs',
                               'genKafkaConfigDocs', 'genTopicConfigDocs',
                               ':connect:runtime:genConnectConfigDocs', ':connect:runtime:genConnectTransformationDocs',
                               ':connect:runtime:genConnectPredicateDocs',
                               ':connect:runtime:genSinkConnectorConfigDocs', ':connect:runtime:genSourceConnectorConfigDocs',
                               ':streams:genStreamsConfigDocs', 'genConsumerMetricsDocs', 'genProducerMetricsDocs',
                               ':connect:runtime:genConnectMetricsDocs', ':connect:runtime:genConnectOpenAPIDocs',
                               ':connect:mirror:genMirrorSourceConfigDocs', ':connect:mirror:genMirrorCheckpointConfigDocs',
                               ':connect:mirror:genMirrorHeartbeatConfigDocs', ':connect:mirror:genMirrorConnectorConfigDocs'], type: Tar) {
    archiveClassifier = 'site-docs'
    compression = Compression.GZIP
    from project.file("$rootDir/docs")
    into 'site-docs'
    duplicatesStrategy 'exclude'
  }

  tasks.create(name: "releaseTarGz", dependsOn: configurations.archives.artifacts, type: Tar) {
    into "kafka_${versions.baseScala}-${archiveVersion.get()}"
    compression = Compression.GZIP
    from(project.file("$rootDir/bin")) { into "bin/" }
    from(project.file("$rootDir/config")) { into "config/" }
    from(project.file("$rootDir/licenses")) { into "licenses/" }
    from "$rootDir/LICENSE-binary" rename {String filename -> filename.replace("-binary", "")}
    from "$rootDir/NOTICE-binary" rename {String filename -> filename.replace("-binary", "")}
    from(configurations.runtimeClasspath) { into("libs/") }
    from(configurations.archives.artifacts.files) { into("libs/") }
    from(project.siteDocsTar) { into("site-docs/") }
    from(project(':tools').jar) { into("libs/") }
    from(project(':tools').configurations.runtimeClasspath) { into("libs/") }
    from(project(':trogdor').jar) { into("libs/") }
    from(project(':trogdor').configurations.runtimeClasspath) { into("libs/") }
    from(project(':shell').jar) { into("libs/") }
    from(project(':shell').configurations.runtimeClasspath) { into("libs/") }
    from(project(':connect:api').jar) { into("libs/") }
    from(project(':connect:api').configurations.runtimeClasspath) { into("libs/") }
    from(project(':connect:runtime').jar) { into("libs/") }
    from(project(':connect:runtime').configurations.runtimeClasspath) { into("libs/") }
    from(project(':connect:transforms').jar) { into("libs/") }
    from(project(':connect:transforms').configurations.runtimeClasspath) { into("libs/") }
    from(project(':connect:json').jar) { into("libs/") }
    from(project(':connect:json').configurations.runtimeClasspath) { into("libs/") }
    from(project(':connect:file').jar) { into("libs/") }
    from(project(':connect:file').configurations.runtimeClasspath) { into("libs/") }
    from(project(':connect:basic-auth-extension').jar) { into("libs/") }
    from(project(':connect:basic-auth-extension').configurations.runtimeClasspath) { into("libs/") }
    from(project(':connect:mirror').jar) { into("libs/") }
    from(project(':connect:mirror').configurations.runtimeClasspath) { into("libs/") }
    from(project(':connect:mirror-client').jar) { into("libs/") }
    from(project(':connect:mirror-client').configurations.runtimeClasspath) { into("libs/") }
    from(project(':streams').jar) { into("libs/") }
    from(project(':streams').configurations.runtimeClasspath) { into("libs/") }
    from(project(':streams:streams-scala').jar) { into("libs/") }
    from(project(':streams:streams-scala').configurations.runtimeClasspath) { into("libs/") }
    from(project(':streams:test-utils').jar) { into("libs/") }
    from(project(':streams:test-utils').configurations.runtimeClasspath) { into("libs/") }
    from(project(':streams:examples').jar) { into("libs/") }
    from(project(':streams:examples').configurations.runtimeClasspath) { into("libs/") }
    from(project(':tools:tools-api').jar) { into("libs/") }
    from(project(':tools:tools-api').configurations.runtimeClasspath) { into("libs/") }
    duplicatesStrategy 'exclude'
  }

  jar {
    dependsOn('copyDependantLibs')
  }

  jar.manifest {
    attributes(
      'Version': "${version}"
    )
  }

  tasks.create(name: "copyDependantTestLibs", type: Copy) {
    from (configurations.testRuntimeClasspath) {
      include('*.jar')
    }
    into "$buildDir/dependant-testlibs"
    //By default gradle does not handle test dependencies between the sub-projects
    //This line is to include clients project test jar to dependant-testlibs
    from (project(':clients').testJar ) { "$buildDir/dependant-testlibs" }
    duplicatesStrategy 'exclude'
  }

  systemTestLibs.dependsOn('jar', 'testJar', 'copyDependantTestLibs')

  checkstyle {
    configProperties = checkstyleConfigProperties("import-control-core.xml")
  }

  sourceSets {
    // Set java/scala source folders in the `scala` block to enable joint compilation
    main {
      java {
        srcDirs = []
      }
      scala {
        srcDirs = ["src/generated/java", "src/main/java", "src/main/scala"]
      }
    }
    test {
      java {
        srcDirs = []
      }
      scala {
        srcDirs = ["src/test/java", "src/test/scala"]
      }
    }
  }
}

project(':metadata') {
  archivesBaseName = "kafka-metadata"

  configurations {
    generator
  }

  dependencies {
    implementation project(':server-common')
    implementation project(':clients')
    implementation project(':raft')
    implementation libs.jacksonDatabind
    implementation libs.jacksonJDK8Datatypes
    implementation libs.metrics
    compileOnly libs.log4j
    testImplementation libs.junitJupiter
    testImplementation libs.jqwik
    testImplementation libs.hamcrest
    testImplementation libs.mockitoCore
    testImplementation libs.mockitoInline
    testImplementation libs.slf4jlog4j
    testImplementation project(':clients').sourceSets.test.output
    testImplementation project(':raft').sourceSets.test.output
    testImplementation project(':server-common').sourceSets.test.output
    generator project(':generator')
  }

  task processMessages(type:JavaExec) {
    mainClass = "org.apache.kafka.message.MessageGenerator"
    classpath = configurations.generator
    args = [ "-p", "org.apache.kafka.common.metadata",
             "-o", "src/generated/java/org/apache/kafka/common/metadata",
             "-i", "src/main/resources/common/metadata",
             "-m", "MessageDataGenerator", "JsonConverterGenerator",
             "-t", "MetadataRecordTypeGenerator", "MetadataJsonConvertersGenerator"
           ]
    inputs.dir("src/main/resources/common/metadata")
        .withPropertyName("messages")
        .withPathSensitivity(PathSensitivity.RELATIVE)
    outputs.cacheIf { true }
    outputs.dir("src/generated/java/org/apache/kafka/common/metadata")
  }

  compileJava.dependsOn 'processMessages'
  srcJar.dependsOn 'processMessages'

  sourceSets {
    main {
      java {
        srcDirs = ["src/generated/java", "src/main/java"]
      }
    }
    test {
      java {
        srcDirs = ["src/generated/java", "src/test/java"]
      }
    }
  }

  javadoc {
    enabled = false
  }

  checkstyle {
    configProperties = checkstyleConfigProperties("import-control-metadata.xml")
  }
}

project(':group-coordinator') {
  archivesBaseName = "kafka-group-coordinator"

  configurations {
    generator
  }

  dependencies {
    implementation project(':server-common')
    implementation project(':clients')
    implementation project(':metadata')
    implementation libs.slf4jApi

    testImplementation project(':clients').sourceSets.test.output
    testImplementation project(':server-common').sourceSets.test.output
    testImplementation libs.junitJupiter
    testImplementation libs.mockitoCore

    testRuntimeOnly libs.slf4jlog4j

    generator project(':generator')
  }

  sourceSets {
    main {
      java {
        srcDirs = ["src/generated/java", "src/main/java"]
      }
    }
    test {
      java {
        srcDirs = ["src/generated/java", "src/test/java"]
      }
    }
  }

  javadoc {
    enabled = false
  }

  task processMessages(type:JavaExec) {
    mainClass = "org.apache.kafka.message.MessageGenerator"
    classpath = configurations.generator
    args = [ "-p", "org.apache.kafka.coordinator.group.generated",
             "-o", "src/generated/java/org/apache/kafka/coordinator/group/generated",
             "-i", "src/main/resources/common/message",
             "-m", "MessageDataGenerator"
    ]
    inputs.dir("src/main/resources/common/message")
        .withPropertyName("messages")
        .withPathSensitivity(PathSensitivity.RELATIVE)
    outputs.cacheIf { true }
    outputs.dir("src/generated/java/org/apache/kafka/coordinator/group/generated")
  }

  compileJava.dependsOn 'processMessages'
  srcJar.dependsOn 'processMessages'
}

project(':examples') {
  archivesBaseName = "kafka-examples"

  dependencies {
    implementation project(':clients')
  }

  javadoc {
    enabled = false
  }

  checkstyle {
    configProperties = checkstyleConfigProperties("import-control-core.xml")
  }
}

project(':generator') {
  dependencies {
    implementation libs.argparse4j
    implementation libs.jacksonDatabind
    implementation libs.jacksonJDK8Datatypes
    implementation libs.jacksonJaxrsJsonProvider
    testImplementation libs.junitJupiter
  }

  javadoc {
    enabled = false
  }
}

project(':clients') {
  archivesBaseName = "kafka-clients"

  configurations {
    generator
  }

  dependencies {
    implementation libs.zstd
    implementation libs.lz4
    implementation libs.snappy
    implementation libs.slf4jApi

    compileOnly libs.jacksonDatabind // for SASL/OAUTHBEARER bearer token parsing
    compileOnly libs.jacksonJDK8Datatypes
    compileOnly libs.jose4j          // for SASL/OAUTHBEARER JWT validation; only used by broker

    testImplementation libs.bcpkix
    testImplementation libs.jacksonJaxrsJsonProvider
    testImplementation libs.jose4j
    testImplementation libs.junitJupiter
    testImplementation libs.log4j
    testImplementation libs.mockitoInline

    testRuntimeOnly libs.slf4jlog4j
    testRuntimeOnly libs.jacksonDatabind
    testRuntimeOnly libs.jacksonJDK8Datatypes

    generator project(':generator')
  }

  task createVersionFile() {
    def receiptFile = file("$buildDir/kafka/$buildVersionFileName")
    inputs.property "commitId", commitId
    inputs.property "version", version
    outputs.file receiptFile

    doLast {
      def data = [
        commitId: commitId,
        version: version,
      ]

      receiptFile.parentFile.mkdirs()
      def content = data.entrySet().collect { "$it.key=$it.value" }.sort().join("\n")
      receiptFile.setText(content, "ISO-8859-1")
    }
  }

  jar {
    dependsOn createVersionFile
    from("$buildDir") {
        include "kafka/$buildVersionFileName"
    }
  }

  clean.doFirst {
    delete "$buildDir/kafka/"
  }

  task processMessages(type:JavaExec) {
    mainClass = "org.apache.kafka.message.MessageGenerator"
    classpath = configurations.generator
    args = [ "-p", "org.apache.kafka.common.message",
             "-o", "src/generated/java/org/apache/kafka/common/message",
             "-i", "src/main/resources/common/message",
             "-t", "ApiMessageTypeGenerator",
             "-m", "MessageDataGenerator", "JsonConverterGenerator"
           ]
    inputs.dir("src/main/resources/common/message")
        .withPropertyName("messages")
        .withPathSensitivity(PathSensitivity.RELATIVE)
    outputs.cacheIf { true }
    outputs.dir("src/generated/java/org/apache/kafka/common/message")
  }

  task processTestMessages(type:JavaExec) {
    mainClass = "org.apache.kafka.message.MessageGenerator"
    classpath = configurations.generator
    args = [ "-p", "org.apache.kafka.common.message",
             "-o", "src/generated-test/java/org/apache/kafka/common/message",
             "-i", "src/test/resources/common/message",
             "-m", "MessageDataGenerator", "JsonConverterGenerator"
           ]
    inputs.dir("src/test/resources/common/message")
        .withPropertyName("testMessages")
        .withPathSensitivity(PathSensitivity.RELATIVE)
    outputs.cacheIf { true }
    outputs.dir("src/generated-test/java/org/apache/kafka/common/message")
  }

  sourceSets {
    main {
      java {
        srcDirs = ["src/generated/java", "src/main/java"]
      }
    }
    test {
      java {
        srcDirs = ["src/generated-test/java", "src/test/java"]
      }
    }
  }

  compileJava.dependsOn 'processMessages'
  srcJar.dependsOn 'processMessages'

  compileTestJava.dependsOn 'processTestMessages'

  javadoc {
    include "**/org/apache/kafka/clients/admin/*"
    include "**/org/apache/kafka/clients/consumer/*"
    include "**/org/apache/kafka/clients/producer/*"
    include "**/org/apache/kafka/common/*"
    include "**/org/apache/kafka/common/acl/*"
    include "**/org/apache/kafka/common/annotation/*"
    include "**/org/apache/kafka/common/errors/*"
    include "**/org/apache/kafka/common/header/*"
    include "**/org/apache/kafka/common/metrics/*"
    include "**/org/apache/kafka/common/metrics/stats/*"
    include "**/org/apache/kafka/common/quota/*"
    include "**/org/apache/kafka/common/resource/*"
    include "**/org/apache/kafka/common/serialization/*"
    include "**/org/apache/kafka/common/config/*"
    include "**/org/apache/kafka/common/config/provider/*"
    include "**/org/apache/kafka/common/security/auth/*"
    include "**/org/apache/kafka/common/security/plain/*"
    include "**/org/apache/kafka/common/security/scram/*"
    include "**/org/apache/kafka/common/security/token/delegation/*"
    include "**/org/apache/kafka/common/security/oauthbearer/*"
    include "**/org/apache/kafka/common/security/oauthbearer/secured/*"
    include "**/org/apache/kafka/server/authorizer/*"
    include "**/org/apache/kafka/server/policy/*"
    include "**/org/apache/kafka/server/quota/*"
  }
}

project(':raft') {
  archivesBaseName = "kafka-raft"

  configurations {
    generator
  }

  dependencies {
    implementation project(':server-common')
    implementation project(':clients')
    implementation libs.slf4jApi
    implementation libs.jacksonDatabind

    testImplementation project(':server-common')
    testImplementation project(':clients')
    testImplementation project(':clients').sourceSets.test.output
    testImplementation libs.junitJupiter
    testImplementation libs.mockitoCore
    testImplementation libs.jqwik

    testRuntimeOnly libs.slf4jlog4j

    generator project(':generator')
  }

  task createVersionFile() {
    def receiptFile = file("$buildDir/kafka/$buildVersionFileName")
    inputs.property "commitId", commitId
    inputs.property "version", version
    outputs.file receiptFile

    doLast {
      def data = [
        commitId: commitId,
        version: version,
      ]

      receiptFile.parentFile.mkdirs()
      def content = data.entrySet().collect { "$it.key=$it.value" }.sort().join("\n")
      receiptFile.setText(content, "ISO-8859-1")
    }
  }

  task processMessages(type:JavaExec) {
    mainClass = "org.apache.kafka.message.MessageGenerator"
    classpath = configurations.generator
    args = [ "-p", "org.apache.kafka.raft.generated",
             "-o", "src/generated/java/org/apache/kafka/raft/generated",
             "-i", "src/main/resources/common/message",
             "-m", "MessageDataGenerator", "JsonConverterGenerator"]
    inputs.dir("src/main/resources/common/message")
        .withPropertyName("messages")
        .withPathSensitivity(PathSensitivity.RELATIVE)
    outputs.cacheIf { true }
    outputs.dir("src/generated/java/org/apache/kafka/raft/generated")
  }

  sourceSets {
    main {
      java {
        srcDirs = ["src/generated/java", "src/main/java"]
      }
    }
    test {
      java {
        srcDirs = ["src/generated/java", "src/test/java"]
      }
    }
  }

  compileJava.dependsOn 'processMessages'
  srcJar.dependsOn 'processMessages'

  jar {
    dependsOn createVersionFile
    from("$buildDir") {
        include "kafka/$buildVersionFileName"
    }
  }

  test {
    useJUnitPlatform {
      includeEngines 'jqwik', 'junit-jupiter'
    }
  }

  clean.doFirst {
    delete "$buildDir/kafka/"
  }

  javadoc {
    enabled = false
  }
}

project(':server-common') {
  archivesBaseName = "kafka-server-common"

  dependencies {
    api project(':clients')
    implementation libs.slf4jApi
    implementation libs.metrics
    implementation libs.joptSimple
    implementation libs.jacksonDatabind
    implementation libs.pcollections

    testImplementation project(':clients')
    testImplementation project(':clients').sourceSets.test.output
    testImplementation libs.junitJupiter
    testImplementation libs.mockitoCore
    testImplementation libs.mockitoInline // supports mocking static methods, final classes, etc.
    testImplementation libs.hamcrest

    testRuntimeOnly libs.slf4jlog4j
  }

  task createVersionFile() {
    def receiptFile = file("$buildDir/kafka/$buildVersionFileName")
    inputs.property "commitId", commitId
    inputs.property "version", version
    outputs.file receiptFile

    doLast {
      def data = [
              commitId: commitId,
              version: version,
      ]

      receiptFile.parentFile.mkdirs()
      def content = data.entrySet().collect { "$it.key=$it.value" }.sort().join("\n")
      receiptFile.setText(content, "ISO-8859-1")
    }
  }

  sourceSets {
    main {
      java {
        srcDirs = ["src/main/java"]
      }
    }
    test {
      java {
        srcDirs = ["src/test/java"]
      }
    }
  }

  jar {
    dependsOn createVersionFile
    from("$buildDir") {
      include "kafka/$buildVersionFileName"
    }
  }

  clean.doFirst {
    delete "$buildDir/kafka/"
  }

  checkstyle {
    configProperties = checkstyleConfigProperties("import-control-server-common.xml")
  }
}

project(':storage:api') {
  archivesBaseName = "kafka-storage-api"

  dependencies {
    implementation project(':clients')
    implementation libs.slf4jApi

    testImplementation project(':clients')
    testImplementation project(':clients').sourceSets.test.output
    testImplementation libs.junitJupiter
    testImplementation libs.mockitoCore

    testRuntimeOnly libs.slf4jlog4j
  }

  task createVersionFile() {
    def receiptFile = file("$buildDir/kafka/$buildVersionFileName")
    inputs.property "commitId", commitId
    inputs.property "version", version
    outputs.file receiptFile

    doLast {
      def data = [
              commitId: commitId,
              version: version,
      ]

      receiptFile.parentFile.mkdirs()
      def content = data.entrySet().collect { "$it.key=$it.value" }.sort().join("\n")
      receiptFile.setText(content, "ISO-8859-1")
    }
  }

  sourceSets {
    main {
      java {
        srcDirs = ["src/main/java"]
      }
    }
    test {
      java {
        srcDirs = ["src/test/java"]
      }
    }
  }

  jar {
    dependsOn createVersionFile
    from("$buildDir") {
      include "kafka/$buildVersionFileName"
    }
  }

  clean.doFirst {
    delete "$buildDir/kafka/"
  }

  javadoc {
    include "**/org/apache/kafka/server/log/remote/storage/*"
  }
}

project(':storage') {
  archivesBaseName = "kafka-storage"

  configurations {
    generator
  }

  dependencies {
    implementation project(':storage:api')
    implementation project(':server-common')
    implementation project(':clients')
    implementation libs.caffeine
    implementation libs.slf4jApi
    implementation libs.jacksonDatabind
    implementation libs.metrics

    testImplementation project(':clients')
    testImplementation project(':clients').sourceSets.test.output
    testImplementation project(':core')
    testImplementation project(':core').sourceSets.test.output
    testImplementation project(':server-common')
    testImplementation project(':server-common').sourceSets.test.output
    testImplementation libs.junitJupiter
    testImplementation libs.mockitoCore
    testImplementation libs.bcpkix

    testRuntimeOnly libs.slf4jlog4j

    generator project(':generator')
  }

  task createVersionFile() {
    def receiptFile = file("$buildDir/kafka/$buildVersionFileName")
    inputs.property "commitId", commitId
    inputs.property "version", version
    outputs.file receiptFile

    doLast {
      def data = [
              commitId: commitId,
              version: version,
      ]

      receiptFile.parentFile.mkdirs()
      def content = data.entrySet().collect { "$it.key=$it.value" }.sort().join("\n")
      receiptFile.setText(content, "ISO-8859-1")
    }
  }

  task processMessages(type:JavaExec) {
    mainClass = "org.apache.kafka.message.MessageGenerator"
    classpath = configurations.generator
    args = [ "-p", " org.apache.kafka.server.log.remote.metadata.storage.generated",
             "-o", "src/generated/java/org/apache/kafka/server/log/remote/metadata/storage/generated",
             "-i", "src/main/resources/message",
             "-m", "MessageDataGenerator", "JsonConverterGenerator",
             "-t", "MetadataRecordTypeGenerator", "MetadataJsonConvertersGenerator" ]
    inputs.dir("src/main/resources/message")
        .withPropertyName("messages")
        .withPathSensitivity(PathSensitivity.RELATIVE)
    outputs.cacheIf { true }
    outputs.dir("src/generated/java/org/apache/kafka/server/log/remote/metadata/storage/generated")
  }

  sourceSets {
    main {
      java {
        srcDirs = ["src/generated/java", "src/main/java"]
      }
    }
    test {
      java {
        srcDirs = ["src/generated/java", "src/test/java"]
      }
    }
  }

  compileJava.dependsOn 'processMessages'
  srcJar.dependsOn 'processMessages'

  jar {
    dependsOn createVersionFile
    from("$buildDir") {
      include "kafka/$buildVersionFileName"
    }
  }

  test {
    useJUnitPlatform {
      includeEngines 'junit-jupiter'
    }
  }

  clean.doFirst {
    delete "$buildDir/kafka/"
  }

  javadoc {
    enabled = false
  }
}

project(':tools:tools-api') {
  archivesBaseName = "kafka-tools-api"

  dependencies {
    implementation project(':clients')
    testImplementation libs.junitJupiter
  }

  task createVersionFile() {
    def receiptFile = file("$buildDir/kafka/$buildVersionFileName")
    inputs.property "commitId", commitId
    inputs.property "version", version
    outputs.file receiptFile

    doLast {
      def data = [
              commitId: commitId,
              version: version,
      ]

      receiptFile.parentFile.mkdirs()
      def content = data.entrySet().collect { "$it.key=$it.value" }.sort().join("\n")
      receiptFile.setText(content, "ISO-8859-1")
    }
  }

  sourceSets {
    main {
      java {
        srcDirs = ["src/main/java"]
      }
    }
    test {
      java {
        srcDirs = ["src/test/java"]
      }
    }
  }

  jar {
    dependsOn createVersionFile
    from("$buildDir") {
      include "kafka/$buildVersionFileName"
    }
  }

  clean.doFirst {
    delete "$buildDir/kafka/"
  }

  javadoc {
    include "**/org/apache/kafka/tools/api/*"
  }
}

project(':tools') {
  archivesBaseName = "kafka-tools"

  dependencies {
    implementation project(':clients')
    implementation project(':server-common')
    implementation project(':log4j-appender')
    implementation project(':tools:tools-api')
    implementation libs.argparse4j
    implementation libs.jacksonDatabind
    implementation libs.jacksonJDK8Datatypes
    implementation libs.slf4jApi
    implementation libs.log4j
    implementation libs.joptSimple

    implementation libs.jose4j                    // for SASL/OAUTHBEARER JWT validation
    implementation libs.jacksonJaxrsJsonProvider

    testImplementation project(':clients')
    testImplementation project(':clients').sourceSets.test.output
    testImplementation project(':core')
    testImplementation project(':core').sourceSets.test.output
    testImplementation project(':server-common')
    testImplementation project(':server-common').sourceSets.test.output
    testImplementation libs.junitJupiter
    testImplementation libs.mockitoInline // supports mocking static methods, final classes, etc.
    testImplementation libs.mockitoJunitJupiter // supports MockitoExtension
    testImplementation libs.bcpkix // required by the clients test module, but we have to specify it explicitly as gradle does not include the transitive test dependency automatically
    testRuntimeOnly libs.slf4jlog4j
  }

  javadoc {
    enabled = false
  }

  tasks.create(name: "copyDependantLibs", type: Copy) {
    from (configurations.testRuntimeClasspath) {
      include('slf4j-log4j12*')
      include('reload4j*jar')
    }
    from (configurations.runtimeClasspath) {
      exclude('kafka-clients*')
    }
    into "$buildDir/dependant-libs-${versions.scala}"
    duplicatesStrategy 'exclude'
  }

  jar {
    dependsOn 'copyDependantLibs'
  }
}

project(':trogdor') {
  archivesBaseName = "trogdor"

  dependencies {
    implementation project(':clients')
    implementation project(':log4j-appender')
    implementation libs.argparse4j
    implementation libs.jacksonDatabind
    implementation libs.jacksonJDK8Datatypes
    implementation libs.slf4jApi
    implementation libs.log4j

    implementation libs.jacksonJaxrsJsonProvider
    implementation libs.jerseyContainerServlet
    implementation libs.jerseyHk2
    implementation libs.jaxbApi // Jersey dependency that was available in the JDK before Java 9
    implementation libs.activation // Jersey dependency that was available in the JDK before Java 9
    implementation libs.jettyServer
    implementation libs.jettyServlet
    implementation libs.jettyServlets

    testImplementation project(':clients')
    testImplementation libs.junitJupiter
    testImplementation project(':clients').sourceSets.test.output
    testImplementation libs.mockitoInline // supports mocking static methods, final classes, etc.

    testRuntimeOnly libs.slf4jlog4j
  }

  javadoc {
    enabled = false
  }

  tasks.create(name: "copyDependantLibs", type: Copy) {
    from (configurations.testRuntimeClasspath) {
      include('slf4j-log4j12*')
      include('reload4j*jar')
    }
    from (configurations.runtimeClasspath) {
      exclude('kafka-clients*')
    }
    into "$buildDir/dependant-libs-${versions.scala}"
    duplicatesStrategy 'exclude'
  }

  jar {
    dependsOn 'copyDependantLibs'
  }
}

project(':shell') {
  archivesBaseName = "kafka-shell"

  dependencies {
    implementation libs.argparse4j
    implementation libs.jacksonDatabind
    implementation libs.jacksonJDK8Datatypes
    implementation libs.jline
    implementation libs.slf4jApi
    implementation project(':server-common')
    implementation project(':clients')
    implementation project(':core')
    implementation project(':log4j-appender')
    implementation project(':metadata')
    implementation project(':raft')

    implementation libs.jose4j                    // for SASL/OAUTHBEARER JWT validation
    implementation libs.jacksonJaxrsJsonProvider

    testImplementation project(':clients')
    testImplementation libs.junitJupiter

    testRuntimeOnly libs.slf4jlog4j
  }

  javadoc {
    enabled = false
  }

  tasks.create(name: "copyDependantLibs", type: Copy) {
    from (configurations.testRuntimeClasspath) {
      include('jline-*jar')
    }
    from (configurations.runtimeClasspath) {
      include('jline-*jar')
    }
    into "$buildDir/dependant-libs-${versions.scala}"
    duplicatesStrategy 'exclude'
  }

  jar {
    dependsOn 'copyDependantLibs'
  }
}

project(':streams') {
  archivesBaseName = "kafka-streams"
  ext.buildStreamsVersionFileName = "kafka-streams-version.properties"

  configurations {
    generator
  }

  dependencies {
    api project(':clients')
    // `org.rocksdb.Options` is part of Kafka Streams public api via `RocksDBConfigSetter`
    api libs.rocksDBJni

    implementation libs.slf4jApi
    implementation libs.jacksonAnnotations
    implementation libs.jacksonDatabind

    // testCompileOnly prevents streams from exporting a dependency on test-utils, which would cause a dependency cycle
    testCompileOnly project(':streams:test-utils')

    testImplementation project(':clients').sourceSets.test.output
    testImplementation project(':core')
    testImplementation project(':tools')
    testImplementation project(':core').sourceSets.test.output
    testImplementation project(':server-common').sourceSets.test.output
    testImplementation libs.log4j
    testImplementation libs.junitJupiter
    testImplementation libs.junitVintageEngine
    testImplementation libs.easymock
    testImplementation libs.powermockJunit4
    testImplementation libs.powermockEasymock
    testImplementation libs.bcpkix
    testImplementation libs.hamcrest
    testImplementation libs.mockitoInline // supports mocking static methods, final classes, etc.
    testImplementation libs.mockitoJunitJupiter // supports MockitoExtension

    testRuntimeOnly project(':streams:test-utils')
    testRuntimeOnly libs.slf4jlog4j

    generator project(':generator')
  }

  task processMessages(type:JavaExec) {
    mainClass = "org.apache.kafka.message.MessageGenerator"
    classpath = configurations.generator
    args = [ "-p", "org.apache.kafka.streams.internals.generated",
             "-o", "src/generated/java/org/apache/kafka/streams/internals/generated",
             "-i", "src/main/resources/common/message",
             "-m", "MessageDataGenerator"
           ]
    inputs.dir("src/main/resources/common/message")
        .withPropertyName("messages")
        .withPathSensitivity(PathSensitivity.RELATIVE)
    outputs.cacheIf { true }
    outputs.dir("src/generated/java/org/apache/kafka/streams/internals/generated")
  }

  sourceSets {
    main {
      java {
        srcDirs = ["src/generated/java", "src/main/java"]
      }
    }
    test {
      java {
        srcDirs = ["src/generated/java", "src/test/java"]
      }
    }
  }

  compileJava.dependsOn 'processMessages'
  srcJar.dependsOn 'processMessages'

  javadoc {
    include "**/org/apache/kafka/streams/**"
    exclude "**/org/apache/kafka/streams/internals/**", "**/org/apache/kafka/streams/**/internals/**"
  }

  tasks.create(name: "copyDependantLibs", type: Copy) {
    from (configurations.runtimeClasspath) {
      exclude('kafka-clients*')
    }
    into "$buildDir/dependant-libs-${versions.scala}"
    duplicatesStrategy 'exclude'
  }

  task createStreamsVersionFile() {
    def receiptFile = file("$buildDir/kafka/$buildStreamsVersionFileName")
    inputs.property "commitId", commitId
    inputs.property "version", version
    outputs.file receiptFile

    doLast {
      def data = [
              commitId: commitId,
              version: version,
      ]

      receiptFile.parentFile.mkdirs()
      def content = data.entrySet().collect { "$it.key=$it.value" }.sort().join("\n")
      receiptFile.setText(content, "ISO-8859-1")
    }
  }

  jar {
    dependsOn 'createStreamsVersionFile'
    from("$buildDir") {
      include "kafka/$buildStreamsVersionFileName"
    }
    dependsOn 'copyDependantLibs'
  }

  systemTestLibs {
    dependsOn testJar
  }

  task genStreamsConfigDocs(type: JavaExec) {
    classpath = sourceSets.main.runtimeClasspath
    mainClass = 'org.apache.kafka.streams.StreamsConfig'
    if( !generatedDocsDir.exists() ) { generatedDocsDir.mkdirs() }
    standardOutput = new File(generatedDocsDir, "streams_config.html").newOutputStream()
  }

  task testAll(
    dependsOn: [
            ':streams:test',
            ':streams:test-utils:test',
            ':streams:streams-scala:test',
            ':streams:upgrade-system-tests-0100:test',
            ':streams:upgrade-system-tests-0101:test',
            ':streams:upgrade-system-tests-0102:test',
            ':streams:upgrade-system-tests-0110:test',
            ':streams:upgrade-system-tests-10:test',
            ':streams:upgrade-system-tests-11:test',
            ':streams:upgrade-system-tests-20:test',
            ':streams:upgrade-system-tests-21:test',
            ':streams:upgrade-system-tests-22:test',
            ':streams:upgrade-system-tests-23:test',
            ':streams:upgrade-system-tests-24:test',
            ':streams:upgrade-system-tests-25:test',
            ':streams:upgrade-system-tests-26:test',
            ':streams:upgrade-system-tests-27:test',
            ':streams:upgrade-system-tests-28:test',
            ':streams:upgrade-system-tests-30:test',
            ':streams:upgrade-system-tests-31:test',
            ':streams:upgrade-system-tests-32:test',
            ':streams:upgrade-system-tests-33:test',
            ':streams:examples:test'
    ]
  )
}

project(':streams:streams-scala') {
  apply plugin: 'scala'
  archivesBaseName = "kafka-streams-scala_${versions.baseScala}"
  dependencies {
    api project(':streams')

    api libs.scalaLibrary
    api libs.scalaCollectionCompat

    testImplementation project(':core')
    testImplementation project(':core').sourceSets.test.output
    testImplementation project(':server-common').sourceSets.test.output
    testImplementation project(':streams').sourceSets.test.output
    testImplementation project(':clients').sourceSets.test.output
    testImplementation project(':streams:test-utils')

    testImplementation libs.junitJupiter
    testImplementation libs.easymock
    testImplementation libs.hamcrest
    testRuntimeOnly libs.slf4jlog4j
  }

  javadoc {
    include "**/org/apache/kafka/streams/scala/**"
  }

  scaladoc {
    scalaDocOptions.additionalParameters = ["-no-link-warnings"]
  }

  tasks.create(name: "copyDependantLibs", type: Copy) {
    from (configurations.runtimeClasspath) {
      exclude('kafka-streams*')
    }
    into "$buildDir/dependant-libs-${versions.scala}"
    duplicatesStrategy 'exclude'
  }

  jar {
    dependsOn 'copyDependantLibs'
  }

  // spotless 6.14 requires Java 11 at runtime
  if (JavaVersion.current().isJava11Compatible()) {
    apply plugin: 'com.diffplug.spotless'
    spotless {
      scala {
        target '**/*.scala'
        scalafmt("$versions.scalafmt").configFile('../../checkstyle/.scalafmt.conf').scalaMajorVersion(versions.baseScala)
        licenseHeaderFile '../../checkstyle/java.header', 'package'
      }
    }
  }
}

project(':streams:test-utils') {
  archivesBaseName = "kafka-streams-test-utils"

  dependencies {
    api project(':streams')
    api project(':clients')

    implementation libs.slf4jApi

    testImplementation project(':clients').sourceSets.test.output
    testImplementation libs.junitJupiter
    testImplementation libs.mockitoCore
    testImplementation libs.hamcrest

    testRuntimeOnly libs.slf4jlog4j
  }

  javadoc {
    include "**/org/apache/kafka/streams/test/**"
  }

  tasks.create(name: "copyDependantLibs", type: Copy) {
    from (configurations.runtimeClasspath) {
      exclude('kafka-streams*')
    }
    into "$buildDir/dependant-libs-${versions.scala}"
    duplicatesStrategy 'exclude'
  }

  jar {
    dependsOn 'copyDependantLibs'
  }

}

project(':streams:examples') {
  archivesBaseName = "kafka-streams-examples"

  dependencies {
    // this dependency should be removed after we unify data API
    implementation(project(':connect:json')) {
      // this transitive dependency is not used in Streams, and it breaks SBT builds
      exclude module: 'javax.ws.rs-api'
    }

    implementation project(':streams')

    implementation libs.slf4jlog4j

    testImplementation project(':streams:test-utils')
    testImplementation project(':clients').sourceSets.test.output // for org.apache.kafka.test.IntegrationTest
    testImplementation libs.junitJupiter
    testImplementation libs.hamcrest
  }

  javadoc {
    enabled = false
  }

  tasks.create(name: "copyDependantLibs", type: Copy) {
    from (configurations.runtimeClasspath) {
      exclude('kafka-streams*')
    }
    into "$buildDir/dependant-libs-${versions.scala}"
    duplicatesStrategy 'exclude'
  }

  jar {
    dependsOn 'copyDependantLibs'
  }
}

project(':streams:upgrade-system-tests-0100') {
  archivesBaseName = "kafka-streams-upgrade-system-tests-0100"

  dependencies {
    testImplementation(libs.kafkaStreams_0100) {
      exclude group: 'org.slf4j', module: 'slf4j-log4j12'
      exclude group: 'log4j', module: 'log4j'
    }
    testRuntimeOnly libs.junitJupiter
  }

  systemTestLibs {
    dependsOn testJar
  }
}

project(':streams:upgrade-system-tests-0101') {
  archivesBaseName = "kafka-streams-upgrade-system-tests-0101"

  dependencies {
    testImplementation(libs.kafkaStreams_0101) {
      exclude group: 'org.slf4j', module: 'slf4j-log4j12'
      exclude group: 'log4j', module: 'log4j'
    }
    testRuntimeOnly libs.junitJupiter
  }

  systemTestLibs {
    dependsOn testJar
  }
}

project(':streams:upgrade-system-tests-0102') {
  archivesBaseName = "kafka-streams-upgrade-system-tests-0102"

  dependencies {
    testImplementation libs.kafkaStreams_0102
    testRuntimeOnly libs.junitJupiter
  }

  systemTestLibs {
    dependsOn testJar
  }
}

project(':streams:upgrade-system-tests-0110') {
  archivesBaseName = "kafka-streams-upgrade-system-tests-0110"

  dependencies {
    testImplementation libs.kafkaStreams_0110
    testRuntimeOnly libs.junitJupiter
  }

  systemTestLibs {
    dependsOn testJar
  }
}

project(':streams:upgrade-system-tests-10') {
  archivesBaseName = "kafka-streams-upgrade-system-tests-10"

  dependencies {
    testImplementation libs.kafkaStreams_10
    testRuntimeOnly libs.junitJupiter
  }

  systemTestLibs {
    dependsOn testJar
  }
}

project(':streams:upgrade-system-tests-11') {
  archivesBaseName = "kafka-streams-upgrade-system-tests-11"

  dependencies {
    testImplementation libs.kafkaStreams_11
    testRuntimeOnly libs.junitJupiter
  }

  systemTestLibs {
    dependsOn testJar
  }
}

project(':streams:upgrade-system-tests-20') {
  archivesBaseName = "kafka-streams-upgrade-system-tests-20"

  dependencies {
    testImplementation libs.kafkaStreams_20
    testRuntimeOnly libs.junitJupiter
  }

  systemTestLibs {
    dependsOn testJar
  }
}

project(':streams:upgrade-system-tests-21') {
  archivesBaseName = "kafka-streams-upgrade-system-tests-21"

  dependencies {
    testImplementation libs.kafkaStreams_21
    testRuntimeOnly libs.junitJupiter
  }

  systemTestLibs {
    dependsOn testJar
  }
}

project(':streams:upgrade-system-tests-22') {
  archivesBaseName = "kafka-streams-upgrade-system-tests-22"

  dependencies {
    testImplementation libs.kafkaStreams_22
    testRuntimeOnly libs.junitJupiter
  }

  systemTestLibs {
    dependsOn testJar
  }
}

project(':streams:upgrade-system-tests-23') {
  archivesBaseName = "kafka-streams-upgrade-system-tests-23"

  dependencies {
    testImplementation libs.kafkaStreams_23
    testRuntimeOnly libs.junitJupiter
  }

  systemTestLibs {
    dependsOn testJar
  }
}

project(':streams:upgrade-system-tests-24') {
  archivesBaseName = "kafka-streams-upgrade-system-tests-24"

  dependencies {
    testImplementation libs.kafkaStreams_24
    testRuntimeOnly libs.junitJupiter
  }

  systemTestLibs {
    dependsOn testJar
  }
}

project(':streams:upgrade-system-tests-25') {
  archivesBaseName = "kafka-streams-upgrade-system-tests-25"

  dependencies {
    testImplementation libs.kafkaStreams_25
    testRuntimeOnly libs.junitJupiter
  }

  systemTestLibs {
    dependsOn testJar
  }
}

project(':streams:upgrade-system-tests-26') {
  archivesBaseName = "kafka-streams-upgrade-system-tests-26"

  dependencies {
    testImplementation libs.kafkaStreams_26
    testRuntimeOnly libs.junitJupiter
  }

  systemTestLibs {
    dependsOn testJar
  }
}

project(':streams:upgrade-system-tests-27') {
  archivesBaseName = "kafka-streams-upgrade-system-tests-27"

  dependencies {
    testImplementation libs.kafkaStreams_27
    testRuntimeOnly libs.junitJupiter
  }

  systemTestLibs {
    dependsOn testJar
  }
}

project(':streams:upgrade-system-tests-28') {
  archivesBaseName = "kafka-streams-upgrade-system-tests-28"

  dependencies {
    testImplementation libs.kafkaStreams_28
    testRuntimeOnly libs.junitJupiter
  }

  systemTestLibs {
    dependsOn testJar
  }
}

project(':streams:upgrade-system-tests-30') {
  archivesBaseName = "kafka-streams-upgrade-system-tests-30"

  dependencies {
    testImplementation libs.kafkaStreams_30
    testRuntimeOnly libs.junitJupiter
  }

  systemTestLibs {
    dependsOn testJar
  }
}

project(':streams:upgrade-system-tests-31') {
  archivesBaseName = "kafka-streams-upgrade-system-tests-31"

  dependencies {
    testImplementation libs.kafkaStreams_31
    testRuntimeOnly libs.junitJupiter
  }

  systemTestLibs {
    dependsOn testJar
  }
}

project(':streams:upgrade-system-tests-32') {
  archivesBaseName = "kafka-streams-upgrade-system-tests-32"

  dependencies {
    testImplementation libs.kafkaStreams_32
    testRuntimeOnly libs.junitJupiter
  }

  systemTestLibs {
    dependsOn testJar
  }
}

project(':streams:upgrade-system-tests-33') {
  archivesBaseName = "kafka-streams-upgrade-system-tests-33"

  dependencies {
    testImplementation libs.kafkaStreams_33
    testRuntimeOnly libs.junitJupiter
  }

  systemTestLibs {
    dependsOn testJar
  }
}

project(':jmh-benchmarks') {

  apply plugin: 'com.github.johnrengelman.shadow'

  shadowJar {
    archiveBaseName = 'kafka-jmh-benchmarks'
  }

  dependencies {
    implementation(project(':core')) {
      // jmh requires jopt 4.x while `core` depends on 5.0, they are not binary compatible
      exclude group: 'net.sf.jopt-simple', module: 'jopt-simple'
    }
    implementation project(':server-common')
    implementation project(':clients')
    implementation project(':group-coordinator')
    implementation project(':metadata')
    implementation project(':storage')
    implementation project(':streams')
    implementation project(':core')
    implementation project(':connect:api')
    implementation project(':connect:transforms')
    implementation project(':clients').sourceSets.test.output
    implementation project(':core').sourceSets.test.output
    implementation project(':server-common').sourceSets.test.output

    implementation libs.jmhCore
    annotationProcessor libs.jmhGeneratorAnnProcess
    implementation libs.jmhCoreBenchmarks
    implementation libs.jacksonDatabind
    implementation libs.metrics
    implementation libs.mockitoCore
    implementation libs.slf4jlog4j
    implementation libs.scalaLibrary
    implementation libs.scalaJava8Compat
  }

  tasks.withType(JavaCompile) {
    // Suppress warning caused by code generated by jmh: `warning: [cast] redundant cast to long`
    options.compilerArgs << "-Xlint:-cast"
  }

  jar {
    manifest {
      attributes "Main-Class": "org.openjdk.jmh.Main"
    }
  }

  checkstyle {
    configProperties = checkstyleConfigProperties("import-control-jmh-benchmarks.xml")
  }

  task jmh(type: JavaExec, dependsOn: [':jmh-benchmarks:clean', ':jmh-benchmarks:shadowJar']) {

    mainClass = "-jar"

    doFirst {
      if (System.getProperty("jmhArgs")) {
          args System.getProperty("jmhArgs").split(' ')
      }
      args = [shadowJar.archivePath, *args]
    }
  }

  javadoc {
     enabled = false
  }
}

project(':log4j-appender') {
  archivesBaseName = "kafka-log4j-appender"

  dependencies {
    implementation project(':clients')
    implementation libs.slf4jlog4j

    testImplementation project(':clients').sourceSets.test.output
    testImplementation libs.junitJupiter
    testImplementation libs.hamcrest
    testImplementation libs.mockitoCore
  }

  javadoc {
    enabled = false
  }

}

project(':connect:api') {
  archivesBaseName = "connect-api"

  dependencies {
    api project(':clients')
    implementation libs.slf4jApi
    implementation libs.jaxrsApi

    testImplementation libs.junitJupiter
    testRuntimeOnly libs.slf4jlog4j
    testImplementation project(':clients').sourceSets.test.output
  }

  javadoc {
    include "**/org/apache/kafka/connect/**" // needed for the `aggregatedJavadoc` task
  }

  tasks.create(name: "copyDependantLibs", type: Copy) {
    from (configurations.testRuntimeClasspath) {
      include('slf4j-log4j12*')
      include('reload4j*jar')
    }
    from (configurations.runtimeClasspath) {
      exclude('kafka-clients*')
      exclude('connect-*')
    }
    into "$buildDir/dependant-libs"
    duplicatesStrategy 'exclude'
  }

  jar {
    dependsOn copyDependantLibs
  }
}

project(':connect:transforms') {
  archivesBaseName = "connect-transforms"

  dependencies {
    api project(':connect:api')

    implementation libs.slf4jApi

    testImplementation libs.easymock
    testImplementation libs.junitJupiter

    testRuntimeOnly libs.slf4jlog4j
    testImplementation project(':clients').sourceSets.test.output
  }

  javadoc {
    enabled = false
  }

  tasks.create(name: "copyDependantLibs", type: Copy) {
    from (configurations.testRuntimeClasspath) {
      include('slf4j-log4j12*')
      include('reload4j*jar')
    }
    from (configurations.runtimeClasspath) {
      exclude('kafka-clients*')
      exclude('connect-*')
    }
    into "$buildDir/dependant-libs"
    duplicatesStrategy 'exclude'
  }

  jar {
    dependsOn copyDependantLibs
  }
}

project(':connect:json') {
  archivesBaseName = "connect-json"

  dependencies {
    api project(':connect:api')

    api libs.jacksonDatabind
    api libs.jacksonJDK8Datatypes

    implementation libs.slf4jApi

    testImplementation libs.easymock
    testImplementation libs.junitJupiter

    testRuntimeOnly libs.slf4jlog4j
    testImplementation project(':clients').sourceSets.test.output
  }

  javadoc {
    enabled = false
  }

  tasks.create(name: "copyDependantLibs", type: Copy) {
    from (configurations.testRuntimeClasspath) {
      include('slf4j-log4j12*')
      include('reload4j*jar')
    }
    from (configurations.runtimeClasspath) {
      exclude('kafka-clients*')
      exclude('connect-*')
    }
    into "$buildDir/dependant-libs"
    duplicatesStrategy 'exclude'
  }

  jar {
    dependsOn copyDependantLibs
  }
}

project(':connect:runtime') {
  configurations {
    swagger
  }

  archivesBaseName = "connect-runtime"

  dependencies {
    // connect-runtime is used in tests, use `api` for modules below for backwards compatibility even though
    // applications should generally not depend on `connect-runtime`
    api project(':connect:api')
    api project(':clients')
    api project(':connect:json')
    api project(':connect:transforms')

    implementation project(':tools')

    implementation libs.slf4jApi
    implementation libs.log4j
    implementation libs.jose4j                    // for SASL/OAUTHBEARER JWT validation
    implementation libs.jacksonAnnotations
    implementation libs.jacksonJaxrsJsonProvider
    implementation libs.jerseyContainerServlet
    implementation libs.jerseyHk2
    implementation libs.jaxbApi // Jersey dependency that was available in the JDK before Java 9
    implementation libs.activation // Jersey dependency that was available in the JDK before Java 9
    implementation libs.jettyServer
    implementation libs.jettyServlet
    implementation libs.jettyServlets
    implementation libs.jettyClient
    implementation libs.reflections
    implementation libs.mavenArtifact
    implementation libs.swaggerAnnotations

    // We use this library to generate OpenAPI docs for the REST API, but we don't want or need it at compile
    // or run time. So, we add it to a separate configuration, which we use later on during docs generation
    swagger libs.swaggerJaxrs2

    testImplementation project(':clients').sourceSets.test.output
    testImplementation project(':core')
    testImplementation project(':metadata')
    testImplementation project(':core').sourceSets.test.output

    testImplementation libs.easymock
    testImplementation libs.junitJupiterApi
    testImplementation libs.junitVintageEngine
    testImplementation libs.powermockJunit4
    testImplementation libs.powermockEasymock
    testImplementation libs.mockitoInline
    testImplementation libs.httpclient

    testRuntimeOnly libs.slf4jlog4j
    testRuntimeOnly libs.bcpkix
  }

  javadoc {
    enabled = false
  }

  tasks.create(name: "copyDependantLibs", type: Copy) {
    from (configurations.testRuntimeClasspath) {
      // No need to copy log4j since the module has an explicit dependency on that
      include('slf4j-log4j12*')
    }
    from (configurations.runtimeClasspath) {
      exclude('kafka-clients*')
      exclude('connect-*')
    }
    into "$buildDir/dependant-libs"
    duplicatesStrategy 'exclude'
  }

  jar {
    dependsOn copyDependantLibs
  }

  task genConnectConfigDocs(type: JavaExec) {
    classpath = sourceSets.main.runtimeClasspath
    mainClass = 'org.apache.kafka.connect.runtime.distributed.DistributedConfig'
    if( !generatedDocsDir.exists() ) { generatedDocsDir.mkdirs() }
    standardOutput = new File(generatedDocsDir, "connect_config.html").newOutputStream()
  }

  task genSinkConnectorConfigDocs(type: JavaExec) {
    classpath = sourceSets.main.runtimeClasspath
    mainClass = 'org.apache.kafka.connect.runtime.SinkConnectorConfig'
    if( !generatedDocsDir.exists() ) { generatedDocsDir.mkdirs() }
    standardOutput = new File(generatedDocsDir, "sink_connector_config.html").newOutputStream()
  }

  task genSourceConnectorConfigDocs(type: JavaExec) {
    classpath = sourceSets.main.runtimeClasspath
    mainClass = 'org.apache.kafka.connect.runtime.SourceConnectorConfig'
    if( !generatedDocsDir.exists() ) { generatedDocsDir.mkdirs() }
    standardOutput = new File(generatedDocsDir, "source_connector_config.html").newOutputStream()
  }

  task genConnectTransformationDocs(type: JavaExec) {
    classpath = sourceSets.main.runtimeClasspath
    mainClass = 'org.apache.kafka.connect.tools.TransformationDoc'
    if( !generatedDocsDir.exists() ) { generatedDocsDir.mkdirs() }
    standardOutput = new File(generatedDocsDir, "connect_transforms.html").newOutputStream()
  }

  task genConnectPredicateDocs(type: JavaExec) {
    classpath = sourceSets.main.runtimeClasspath
    mainClass = 'org.apache.kafka.connect.tools.PredicateDoc'
    if( !generatedDocsDir.exists() ) { generatedDocsDir.mkdirs() }
    standardOutput = new File(generatedDocsDir, "connect_predicates.html").newOutputStream()
  }

  task genConnectMetricsDocs(type: JavaExec) {
    classpath = sourceSets.test.runtimeClasspath
    mainClass = 'org.apache.kafka.connect.runtime.ConnectMetrics'
    if( !generatedDocsDir.exists() ) { generatedDocsDir.mkdirs() }
    standardOutput = new File(generatedDocsDir, "connect_metrics.html").newOutputStream()
  }

  task setVersionInOpenAPISpec(type: Copy) {
    from "$rootDir/gradle/openapi.template"
    into "$buildDir/resources/docs"
    rename ('openapi.template', 'openapi.yaml')
    expand(kafkaVersion: "$rootProject.version")
  }

  task genConnectOpenAPIDocs(type: io.swagger.v3.plugins.gradle.tasks.ResolveTask, dependsOn: setVersionInOpenAPISpec) {
    classpath = sourceSets.main.runtimeClasspath

    buildClasspath = classpath + configurations.swagger
    outputFileName = 'connect_rest'
    outputFormat = 'YAML'
    prettyPrint = 'TRUE'
    sortOutput = 'TRUE'
    openApiFile = file("$buildDir/resources/docs/openapi.yaml")
    resourcePackages = ['org.apache.kafka.connect.runtime.rest.resources']
    if( !generatedDocsDir.exists() ) { generatedDocsDir.mkdirs() }
    outputDir = file(generatedDocsDir)
  }

}

project(':connect:file') {
  archivesBaseName = "connect-file"

  dependencies {
    implementation project(':connect:api')
    implementation libs.slf4jApi

    testImplementation libs.junitJupiter
    testImplementation libs.mockitoCore

    testRuntimeOnly libs.slf4jlog4j
    testImplementation project(':clients').sourceSets.test.output
  }

  javadoc {
    enabled = false
  }

  tasks.create(name: "copyDependantLibs", type: Copy) {
    from (configurations.testRuntimeClasspath) {
      include('slf4j-log4j12*')
      include('reload4j*jar')
    }
    from (configurations.runtimeClasspath) {
      exclude('kafka-clients*')
      exclude('connect-*')
    }
    into "$buildDir/dependant-libs"
    duplicatesStrategy 'exclude'
  }

  jar {
    dependsOn copyDependantLibs
  }
}

project(':connect:basic-auth-extension') {
  archivesBaseName = "connect-basic-auth-extension"

  dependencies {
    implementation project(':connect:api')
    implementation libs.slf4jApi
    implementation libs.jaxrsApi
    implementation libs.jaxAnnotationApi

    testImplementation libs.bcpkix
    testImplementation libs.mockitoCore
    testImplementation libs.junitJupiter
    testImplementation project(':clients').sourceSets.test.output

    testRuntimeOnly libs.slf4jlog4j
    testRuntimeOnly libs.jerseyContainerServlet
  }

  javadoc {
    enabled = false
  }

  tasks.create(name: "copyDependantLibs", type: Copy) {
    from (configurations.testRuntimeClasspath) {
      include('slf4j-log4j12*')
      include('reload4j*jar')
    }
    from (configurations.runtimeClasspath) {
      exclude('kafka-clients*')
      exclude('connect-*')
    }
    into "$buildDir/dependant-libs"
    duplicatesStrategy 'exclude'
  }

  jar {
    dependsOn copyDependantLibs
  }
}

project(':connect:mirror') {
  archivesBaseName = "connect-mirror"

  dependencies {
    implementation project(':connect:api')
    implementation project(':connect:runtime')
    implementation project(':connect:mirror-client')
    implementation project(':clients')

    implementation libs.argparse4j
    implementation libs.jacksonAnnotations
    implementation libs.slf4jApi
    implementation libs.jacksonAnnotations
    implementation libs.jacksonJaxrsJsonProvider
    implementation libs.jerseyContainerServlet
    implementation libs.jerseyHk2
    implementation libs.jaxbApi // Jersey dependency that was available in the JDK before Java 9
    implementation libs.activation // Jersey dependency that was available in the JDK before Java 9
    implementation libs.jettyServer
    implementation libs.jettyServlet
    implementation libs.jettyServlets
    implementation libs.jettyClient
    implementation libs.swaggerAnnotations

    testImplementation libs.junitJupiter
    testImplementation libs.log4j
    testImplementation libs.mockitoCore
    testImplementation project(':clients').sourceSets.test.output
    testImplementation project(':connect:runtime').sourceSets.test.output
    testImplementation project(':core')
    testImplementation project(':core').sourceSets.test.output

    testRuntimeOnly project(':connect:runtime')
    testRuntimeOnly libs.slf4jlog4j
    testRuntimeOnly libs.bcpkix
  }

  javadoc {
    enabled = false
  }

  tasks.create(name: "copyDependantLibs", type: Copy) {
    from (configurations.testRuntimeClasspath) {
      include('slf4j-log4j12*')
      include('reload4j*jar')
    }
    from (configurations.runtimeClasspath) {
      exclude('kafka-clients*')
      exclude('connect-*')
    }
    into "$buildDir/dependant-libs"
    duplicatesStrategy 'exclude'
  }

  task genMirrorConnectorConfigDocs(type: JavaExec) {
    classpath = sourceSets.main.runtimeClasspath
    mainClass = 'org.apache.kafka.connect.mirror.MirrorConnectorConfig'
    if( !generatedDocsDir.exists() ) { generatedDocsDir.mkdirs() }
    standardOutput = new File(generatedDocsDir, "mirror_connector_config.html").newOutputStream()
  }

  task genMirrorSourceConfigDocs(type: JavaExec) {
    classpath = sourceSets.main.runtimeClasspath
    mainClass = 'org.apache.kafka.connect.mirror.MirrorSourceConfig'
    if( !generatedDocsDir.exists() ) { generatedDocsDir.mkdirs() }
    standardOutput = new File(generatedDocsDir, "mirror_source_config.html").newOutputStream()
  }

  task genMirrorCheckpointConfigDocs(type: JavaExec) {
    classpath = sourceSets.main.runtimeClasspath
    mainClass = 'org.apache.kafka.connect.mirror.MirrorCheckpointConfig'
    if( !generatedDocsDir.exists() ) { generatedDocsDir.mkdirs() }
    standardOutput = new File(generatedDocsDir, "mirror_checkpoint_config.html").newOutputStream()
  }

  task genMirrorHeartbeatConfigDocs(type: JavaExec) {
    classpath = sourceSets.main.runtimeClasspath
    mainClass = 'org.apache.kafka.connect.mirror.MirrorHeartbeatConfig'
    if( !generatedDocsDir.exists() ) { generatedDocsDir.mkdirs() }
    standardOutput = new File(generatedDocsDir, "mirror_heartbeat_config.html").newOutputStream()
  }

  jar {
    dependsOn copyDependantLibs
  }
}

project(':connect:mirror-client') {
  archivesBaseName = "connect-mirror-client"

  dependencies {
    implementation project(':clients')
    implementation libs.slf4jApi

    testImplementation libs.junitJupiter
    testImplementation project(':clients').sourceSets.test.output

    testRuntimeOnly libs.slf4jlog4j
  }

  javadoc {
    enabled = true
  }

  tasks.create(name: "copyDependantLibs", type: Copy) {
    from (configurations.testRuntimeClasspath) {
      include('slf4j-log4j12*')
      include('reload4j*jar')
    }
    from (configurations.runtimeClasspath) {
      exclude('kafka-clients*')
      exclude('connect-*')
    }
    into "$buildDir/dependant-libs"
    duplicatesStrategy 'exclude'
  }

  jar {
    dependsOn copyDependantLibs
  }
}

task aggregatedJavadoc(type: Javadoc, dependsOn: compileJava) {
  def projectsWithJavadoc = subprojects.findAll { it.javadoc.enabled }
  source = projectsWithJavadoc.collect { it.sourceSets.main.allJava }
  classpath = files(projectsWithJavadoc.collect { it.sourceSets.main.compileClasspath })
  includes = projectsWithJavadoc.collectMany { it.javadoc.getIncludes() }
  excludes = projectsWithJavadoc.collectMany { it.javadoc.getExcludes() }

  options.charSet = 'UTF-8'
  options.docEncoding = 'UTF-8'
  options.encoding = 'UTF-8'
  // Turn off doclint for now, see https://blog.joda.org/2014/02/turning-off-doclint-in-jdk-8-javadoc.html for rationale
  options.addStringOption('Xdoclint:none', '-quiet')

  // The URL structure was changed to include the locale after Java 8
  if (JavaVersion.current().isJava11Compatible())
    options.links "https://docs.oracle.com/en/java/javase/${JavaVersion.current().majorVersion}/docs/api/"
  else
    options.links "https://docs.oracle.com/javase/8/docs/api/"
}
<|MERGE_RESOLUTION|>--- conflicted
+++ resolved
@@ -233,13 +233,8 @@
         'gradlew',
         'gradlew.bat',
         'gradle/wrapper/gradle-wrapper.properties',
-<<<<<<< HEAD
         'TROGDOR.md',
         '**/*README.md',
-=======
-        'trogdor/README.md',
-        '**/README.md',
->>>>>>> a82df300
         '**/id_rsa',
         '**/id_rsa.pub',
         'checkstyle/suppressions.xml',
@@ -311,13 +306,10 @@
     // set --source and --target via `sourceCompatibility` and `targetCompatibility` a couple of lines below
     if (JavaVersion.current().isJava9Compatible())
       options.release = minJavaVersion
-<<<<<<< HEAD
-    dependsOn installGitHooks
-=======
     // --source/--target 8 is deprecated in Java 20, suppress warning until Java 8 support is dropped in Kafka 4.0
     if (JavaVersion.current().isCompatibleWith(JavaVersion.VERSION_20))
       options.compilerArgs << "-Xlint:-options"
->>>>>>> a82df300
+    dependsOn installGitHooks
   }
 
   // We should only set this if Java version is < 9 (--release is recommended for >= 9), but the Scala plugin for IntelliJ sets
