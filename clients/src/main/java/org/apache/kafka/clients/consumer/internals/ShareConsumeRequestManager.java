/*
 * Licensed to the Apache Software Foundation (ASF) under one or more
 * contributor license agreements. See the NOTICE file distributed with
 * this work for additional information regarding copyright ownership.
 * The ASF licenses this file to You under the Apache License, Version 2.0
 * (the "License"); you may not use this file except in compliance with
 * the License. You may obtain a copy of the License at
 *
 *    http://www.apache.org/licenses/LICENSE-2.0
 *
 * Unless required by applicable law or agreed to in writing, software
 * distributed under the License is distributed on an "AS IS" BASIS,
 * WITHOUT WARRANTIES OR CONDITIONS OF ANY KIND, either express or implied.
 * See the License for the specific language governing permissions and
 * limitations under the License.
 */
package org.apache.kafka.clients.consumer.internals;

import org.apache.kafka.clients.ClientResponse;
import org.apache.kafka.clients.consumer.internals.NetworkClientDelegate.PollResult;
import org.apache.kafka.clients.consumer.internals.NetworkClientDelegate.UnsentRequest;
import org.apache.kafka.clients.consumer.internals.events.BackgroundEventHandler;
import org.apache.kafka.clients.consumer.internals.events.ShareAcknowledgementCommitCallbackEvent;
import org.apache.kafka.common.Cluster;
import org.apache.kafka.common.Node;
import org.apache.kafka.common.TopicIdPartition;
import org.apache.kafka.common.TopicPartition;
import org.apache.kafka.common.Uuid;
import org.apache.kafka.common.errors.RetriableException;
import org.apache.kafka.common.internals.IdempotentCloser;
import org.apache.kafka.common.message.ShareAcknowledgeRequestData;
import org.apache.kafka.common.message.ShareFetchRequestData;
import org.apache.kafka.common.message.ShareFetchResponseData;
import org.apache.kafka.common.protocol.Errors;
import org.apache.kafka.common.requests.ShareAcknowledgeRequest;
import org.apache.kafka.common.requests.ShareAcknowledgeResponse;
import org.apache.kafka.common.requests.ShareFetchRequest;
import org.apache.kafka.common.requests.ShareFetchResponse;
import org.apache.kafka.common.utils.BufferSupplier;
import org.apache.kafka.common.utils.LogContext;
import org.apache.kafka.common.utils.Time;
import org.apache.kafka.common.utils.Utils;
import org.slf4j.Logger;

import java.io.Closeable;
import java.util.AbstractMap;
import java.util.ArrayList;
import java.util.Collections;
import java.util.HashMap;
import java.util.HashSet;
import java.util.Iterator;
import java.util.LinkedHashMap;
import java.util.List;
import java.util.Map;
import java.util.Optional;
import java.util.Set;
import java.util.concurrent.CompletableFuture;
import java.util.concurrent.atomic.AtomicBoolean;
import java.util.concurrent.atomic.AtomicInteger;
import java.util.function.BiConsumer;
import java.util.stream.Collectors;

/**
 * {@code ShareConsumeRequestManager} is responsible for generating {@link ShareFetchRequest} and
 * {@link ShareAcknowledgeRequest} to fetch and acknowledge records being delivered for a consumer
 * in a share group.
 */
@SuppressWarnings("NPathComplexity")
public class ShareConsumeRequestManager implements RequestManager, MemberStateListener, Closeable {
    private final Time time;
    private final Logger log;
    private final LogContext logContext;
    private final String groupId;
    private final ConsumerMetadata metadata;
    private final SubscriptionState subscriptions;
    private final FetchConfig fetchConfig;
    protected final ShareFetchBuffer shareFetchBuffer;
    private final BackgroundEventHandler backgroundEventHandler;
    private final Map<Integer, ShareSessionHandler> sessionHandlers;
    private final Set<Integer> nodesWithPendingRequests;
    private final ShareFetchMetricsManager metricsManager;
    private final IdempotentCloser idempotentCloser = new IdempotentCloser();
    private Uuid memberId;
    private boolean fetchMoreRecords = false;
    private final Map<TopicIdPartition, Acknowledgements> fetchAcknowledgementsMap;
    private final Map<Integer, Map.Entry<AcknowledgeRequestState, AcknowledgeRequestState>> acknowledgeRequestStates;
    private final long retryBackoffMs;
    private final long retryBackoffMaxMs;
    private boolean closing = false;
    private final CompletableFuture<Void> closeFuture;

    ShareConsumeRequestManager(final Time time,
                               final LogContext logContext,
                               final String groupId,
                               final ConsumerMetadata metadata,
                               final SubscriptionState subscriptions,
                               final FetchConfig fetchConfig,
                               final ShareFetchBuffer shareFetchBuffer,
                               final BackgroundEventHandler backgroundEventHandler,
                               final ShareFetchMetricsManager metricsManager,
                               final long retryBackoffMs,
                               final long retryBackoffMaxMs) {
        this.time = time;
        this.log = logContext.logger(ShareConsumeRequestManager.class);
        this.logContext = logContext;
        this.groupId = groupId;
        this.metadata = metadata;
        this.subscriptions = subscriptions;
        this.fetchConfig = fetchConfig;
        this.shareFetchBuffer = shareFetchBuffer;
        this.backgroundEventHandler = backgroundEventHandler;
        this.metricsManager = metricsManager;
        this.retryBackoffMs = retryBackoffMs;
        this.retryBackoffMaxMs = retryBackoffMaxMs;
        this.sessionHandlers = new HashMap<>();
        this.nodesWithPendingRequests = new HashSet<>();
        this.acknowledgeRequestStates = new HashMap<>();
        this.fetchAcknowledgementsMap = new HashMap<>();
        this.closeFuture = new CompletableFuture<>();
    }

    @Override
    public PollResult poll(long currentTimeMs) {
        if (memberId == null) {
            return PollResult.EMPTY;
        }

        // Send any pending acknowledgements before fetching more records.
        PollResult pollResult = processAcknowledgements(currentTimeMs);
        if (pollResult != null) {
            return pollResult;
        }

        if (!fetchMoreRecords || closing) {
            return PollResult.EMPTY;
        }

        Map<Node, ShareSessionHandler> handlerMap = new HashMap<>();
        Map<String, Uuid> topicIds = metadata.topicIds();
        for (TopicPartition partition : partitionsToFetch()) {
            Optional<Node> leaderOpt = metadata.currentLeader(partition).leader;

            if (!leaderOpt.isPresent()) {
                log.debug("Requesting metadata update for partition {} since current leader node is missing", partition);
                metadata.requestUpdate(false);
                continue;
            }

            Uuid topicId = topicIds.get(partition.topic());
            if (topicId == null) {
                log.debug("Requesting metadata update for partition {} since topic ID is missing", partition);
                metadata.requestUpdate(false);
                continue;
            }

            Node node = leaderOpt.get();
            if (nodesWithPendingRequests.contains(node.id())) {
                log.trace("Skipping fetch for partition {} because previous fetch request to {} has not been processed", partition, node.id());
            } else {
                // if there is a leader and no in-flight requests, issue a new fetch
                ShareSessionHandler handler = handlerMap.computeIfAbsent(node, k -> sessionHandlers.computeIfAbsent(node.id(), n -> new ShareSessionHandler(logContext, n, memberId)));

                TopicIdPartition tip = new TopicIdPartition(topicId, partition);
                Acknowledgements acknowledgementsToSend = fetchAcknowledgementsMap.get(tip);
                if (acknowledgementsToSend != null) {
                    metricsManager.recordAcknowledgementSent(acknowledgementsToSend.size());
                }
                log.warn("SHARE_FETCH-- acksToSend is : {}", acknowledgementsToSend);
                handler.addPartitionToFetch(tip, acknowledgementsToSend);

                log.debug("Added fetch request for partition {} to node {}", partition, node);
            }
        }

        Map<Node, ShareFetchRequest.Builder> builderMap = new LinkedHashMap<>();
        for (Map.Entry<Node, ShareSessionHandler> entry : handlerMap.entrySet()) {
            builderMap.put(entry.getKey(), entry.getValue().newShareFetchBuilder(groupId, fetchConfig));
        }

        List<UnsentRequest> requests = builderMap.entrySet().stream().map(entry -> {
            Node target = entry.getKey();
            ShareFetchRequest.Builder requestBuilder = entry.getValue();

            nodesWithPendingRequests.add(target.id());

            BiConsumer<ClientResponse, Throwable> responseHandler = (clientResponse, error) -> {
                if (error != null) {
                    handleShareFetchFailure(target, requestBuilder.data(), error);
                } else {
                    handleShareFetchSuccess(target, requestBuilder.data(), clientResponse);
                }
            };
            return new UnsentRequest(requestBuilder, Optional.of(target)).whenComplete(responseHandler);
        }).collect(Collectors.toList());

        return new PollResult(requests);
    }

    public void fetch(Map<TopicIdPartition, Acknowledgements> acknowledgementsMap) {
        if (!fetchMoreRecords) {
            log.debug("Fetch more data");
            fetchMoreRecords = true;
        }
        acknowledgementsMap.forEach((tip, acks) -> fetchAcknowledgementsMap.merge(tip, acks, Acknowledgements::merge));
        log.warn("Going to fetch with piggy acks = {}", fetchAcknowledgementsMap);
    }

    /**
     * Process acknowledgeRequestStates and prepares a list of acknowledgements to be sent in the poll().
     *
     * @param currentTimeMs the current time in ms.
     *
     * @return the PollResult containing zero or more acknowledgements.
     */
    private PollResult processAcknowledgements(long currentTimeMs) {
        List<UnsentRequest> unsentRequests = new ArrayList<>();
        for (Map.Entry<AcknowledgeRequestState, AcknowledgeRequestState> requestStates : acknowledgeRequestStates.values()) {
            //log.warn("STARTING ARRAY EXPLORE");
            // For commitAsync
            maybeBuildRequest(requestStates.getKey(), currentTimeMs).ifPresent(unsentRequests::add);
            // For commitSync
            maybeBuildRequest(requestStates.getValue(), currentTimeMs).ifPresent(unsentRequests::add);
        }

        PollResult pollResult = null;
        if (!unsentRequests.isEmpty()) {
            pollResult = new PollResult(unsentRequests);
        } else if (areAnyAcknowledgementsLeft()) {
            // Return empty result until all the acknowledgement request states are processed
            pollResult = PollResult.EMPTY;
        } else if (closing) {
            if (!closeFuture.isDone()) {
                closeFuture.complete(null);
            }
            pollResult = PollResult.EMPTY;
        }

        return pollResult;
    }

    private Optional<UnsentRequest> maybeBuildRequest(AcknowledgeRequestState acknowledgeRequestState, long currentTimeMs) {
        if (acknowledgeRequestState == null || (acknowledgeRequestState.acknowledgementsToSend.isEmpty() && acknowledgeRequestState.incompleteAcknowledgements.isEmpty())) {
            return Optional.empty();
        } else if (!acknowledgeRequestState.maybeExpire()) {
            if (nodesWithPendingRequests.contains(acknowledgeRequestState.nodeId)) {
                log.trace("Skipping acknowledge request because previous request to {} has not been processed", acknowledgeRequestState.nodeId);
            } else {
                if (acknowledgeRequestState.canSendRequest(currentTimeMs)) {
                    acknowledgeRequestState.onSendAttempt(currentTimeMs);
                    return Optional.of(acknowledgeRequestState.buildRequest(currentTimeMs));
                }
            }
        } else {
            // Fill in TimeoutException
            System.out.println("SCRM : Filling in timeout exception" + acknowledgeRequestState.incompleteAcknowledgements);
            for (TopicIdPartition tip : acknowledgeRequestState.incompleteAcknowledgements.keySet()) {
                metricsManager.recordFailedAcknowledgements(acknowledgeRequestState.getIncompleteAcknowledgementsCount(tip));
                acknowledgeRequestState.handleAcknowledgeErrorCode(tip, Errors.REQUEST_TIMED_OUT);
            }
            acknowledgeRequestState.incompleteAcknowledgements.clear();
        }
        return Optional.empty();
    }

    private boolean areAnyAcknowledgementsLeft() {
        AtomicBoolean b = new AtomicBoolean(false);
        Iterator<Map.Entry<Integer, Map.Entry<AcknowledgeRequestState, AcknowledgeRequestState>>> iterator = acknowledgeRequestStates.entrySet().iterator();
        //Iterator<Pair<AcknowledgeRequestState, AcknowledgeRequestState>> iterator = acknowledgeRequestStates.iterator();
        while (iterator.hasNext()) {
            Map.Entry<Integer, Map.Entry<AcknowledgeRequestState, AcknowledgeRequestState>> acknowledgeRequestStatePair = iterator.next();
            if (isRequestStateEmpty(acknowledgeRequestStatePair.getValue().getKey()) && isRequestStateEmpty(acknowledgeRequestStatePair.getValue().getValue())) {
                b.set(true);
            } else {
                acknowledgeRequestStates.remove(acknowledgeRequestStatePair.getKey());
            }

        }
//        acknowledgeRequestStates.forEach((node, acknowledgeRequestStatesPair) -> {
//
//            if (acknowledgeRequestStateArray != null) {
//                Iterator<AcknowledgeRequestState> iterator = acknowledgeRequestStateArray.iterator();
//                while (iterator.hasNext()) {
//                    AcknowledgeRequestState acknowledgeRequestState = iterator.next();
//                    if (acknowledgeRequestState != null) {
//                        if (!acknowledgeRequestState.acknowledgementsToSend.isEmpty()
//                                || !acknowledgeRequestState.incompleteAcknowledgements.isEmpty()
//                                || !acknowledgeRequestState.inFlightAcknowledgements.isEmpty()) {
//                            b.set(true);
//                        } else {
//                            acknowledgeRequestStateArray.
//                        }
//                    }
//                }
//            }
//        });
        return b.get();
    }

    private boolean isRequestStateEmpty(AcknowledgeRequestState acknowledgeRequestState) {
        return acknowledgeRequestState == null
                || !acknowledgeRequestState.acknowledgementsToSend.isEmpty()
                || !acknowledgeRequestState.incompleteAcknowledgements.isEmpty()
                || !acknowledgeRequestState.inFlightAcknowledgements.isEmpty();
    }

    /**
     * Enqueue an AcknowledgeRequestState to be picked up on the next poll
     *
     * @param acknowledgementsMap The acknowledgements to commit
     * @param deadlineMs          Time until which the request will be retried if it fails with
     *                            an expected retriable error.
     *
     * @return The future which completes when the acknowledgements finished
     */
    public CompletableFuture<Map<TopicIdPartition, Acknowledgements>> commitSync(
            final Map<TopicIdPartition, Acknowledgements> acknowledgementsMap,
            final long deadlineMs) {
        final AtomicInteger resultCount = new AtomicInteger();
        final CompletableFuture<Map<TopicIdPartition, Acknowledgements>> future = new CompletableFuture<>();
<<<<<<< HEAD
        final CommitResultHandler resultHandler = new CommitResultHandler(resultCount, Optional.of(future));
        log.warn("SCRM: Starting COMMIT-SYNC : {}", acknowledgementsMap);
=======
        final ResultHandler resultHandler = new ResultHandler(resultCount, Optional.of(future));
>>>>>>> 28ac8720

        final Cluster cluster = metadata.fetch();

        sessionHandlers.forEach((nodeId, sessionHandler) -> {
            Node node = cluster.nodeById(nodeId);
            if (node != null) {
                Map<TopicIdPartition, Acknowledgements> acknowledgementsMapForNode = new HashMap<>();
                for (TopicIdPartition tip : sessionHandler.sessionPartitions()) {
                    Acknowledgements acknowledgements = acknowledgementsMap.get(tip);
                    if (acknowledgements != null) {
                        acknowledgementsMapForNode.put(tip, acknowledgements);

                        metricsManager.recordAcknowledgementSent(acknowledgements.size());
                        log.debug("Added acknowledge request for partition {} to node {}", tip.topicPartition(), node);
                        resultCount.incrementAndGet();
                    }
                }
                acknowledgeRequestStates.putIfAbsent(nodeId, new AbstractMap.SimpleEntry<>(null, null));

                // There can only be one commitSync()/close() happening at a time. So per node, there will be one acknowledge request state.
                acknowledgeRequestStates.put(nodeId, new AbstractMap.SimpleEntry<>(acknowledgeRequestStates.get(nodeId).getKey(), new AcknowledgeRequestState(logContext,
                        ShareConsumeRequestManager.class.getSimpleName() + ":1",
                        deadlineMs,
                        retryBackoffMs,
                        retryBackoffMaxMs,
                        sessionHandler,
                        nodeId,
                        acknowledgementsMapForNode,
                        this::handleShareAcknowledgeSuccess,
                        this::handleShareAcknowledgeFailure,
                        resultHandler
                )));
            }
        });

        resultHandler.completeIfEmpty();
        return future;
    }

    /**
     * Enqueue an AcknowledgeRequestState to be picked up on the next poll.
     *
     * @param acknowledgementsMap The acknowledgements to commit
     */
    public void commitAsync(final Map<TopicIdPartition, Acknowledgements> acknowledgementsMap) {
        final Cluster cluster = metadata.fetch();
        final AtomicInteger resultCount = new AtomicInteger();
<<<<<<< HEAD
        final CommitResultHandler resultHandler = new CommitResultHandler(resultCount, Optional.empty());
        log.warn("SCRM: Starting COMMIT-ASYNC : {}", acknowledgementsMap);
=======
        final ResultHandler resultHandler = new ResultHandler(resultCount, Optional.empty());
>>>>>>> 28ac8720

        sessionHandlers.forEach((nodeId, sessionHandler) -> {
            Node node = cluster.nodeById(nodeId);
            if (node != null) {
                Map<TopicIdPartition, Acknowledgements> acknowledgementsMapForNode = new HashMap<>();

                acknowledgeRequestStates.putIfAbsent(nodeId, new AbstractMap.SimpleEntry<>(null, null));

                for (TopicIdPartition tip : sessionHandler.sessionPartitions()) {
                    Acknowledgements acknowledgements = acknowledgementsMap.get(tip);
                    if (acknowledgements != null) {
                        acknowledgementsMapForNode.put(tip, acknowledgements);

                        metricsManager.recordAcknowledgementSent(acknowledgements.size());
                        log.debug("Added acknowledge request for partition {} to node {}", tip.topicPartition(), node);
                        resultCount.incrementAndGet();
                        if (acknowledgeRequestStates.get(nodeId).getKey() == null) {
                            acknowledgeRequestStates.replace(nodeId, new AbstractMap.SimpleEntry<>(new AcknowledgeRequestState(logContext,
                                    ShareConsumeRequestManager.class.getSimpleName() + ":2",
                                    Long.MAX_VALUE,
                                    retryBackoffMs,
                                    retryBackoffMaxMs,
                                    sessionHandler,
                                    nodeId,
                                    acknowledgementsMapForNode,
                                    this::handleShareAcknowledgeSuccess,
                                    this::handleShareAcknowledgeFailure,
                                    resultHandler
                            ), acknowledgeRequestStates.get(nodeId).getValue()));
                            //log.warn("SCRM: COMMIT-ASYNC : IF CASE - AFTER CREATING, ACKS : {}", acknowledgeRequestStates.get(nodeId).get(0));
                        } else {
                            acknowledgeRequestStates.get(nodeId).getKey().acknowledgementsToSend.putIfAbsent(tip, acknowledgements);
                            acknowledgeRequestStates.get(nodeId).getKey().acknowledgementsToSend.get(tip).merge(acknowledgements);
                            //log.warn("SCRM: COMMIT-ASYNC : ELSE CASE - AFTER MERGING, ACKS : {}", acknowledgeRequestStates.get(nodeId).get(0));
                        }
                    }
                }
            }
        });

        resultHandler.completeIfEmpty();
    }

    /**
     * Enqueue the final AcknowledgeRequestState used to commit the final acknowledgements and
     * close the share sessions.
     *
     * @param acknowledgementsMap The acknowledgements to commit
     * @param deadlineMs          Time until which the request will be retried if it fails with
     *                            an expected retriable error.
     *
     * @return The future which completes when the acknowledgements finished
     */
    public CompletableFuture<Void> acknowledgeOnClose(final Map<TopicIdPartition, Acknowledgements> acknowledgementsMap,
                                                      final long deadlineMs) {
        final Cluster cluster = metadata.fetch();
        final AtomicInteger resultCount = new AtomicInteger();
<<<<<<< HEAD
        final CompletableFuture<Void> future = new CompletableFuture<>();
        final CloseResultHandler resultHandler = new CloseResultHandler(resultCount, future);
        //log.warn("SCRM: ACK_ON_CLOSE : {}", acknowledgementsMap);
=======
        final ResultHandler resultHandler = new ResultHandler(resultCount, Optional.empty());

>>>>>>> 28ac8720
        closing = true;

        sessionHandlers.forEach((nodeId, sessionHandler) -> {
            Node node = cluster.nodeById(nodeId);
            if (node != null) {
                Map<TopicIdPartition, Acknowledgements> acknowledgementsMapForNode = new HashMap<>();
                for (TopicIdPartition tip : sessionHandler.sessionPartitions()) {
                    Acknowledgements acknowledgements = acknowledgementsMap.get(tip);
                    if (acknowledgements != null) {
                        acknowledgementsMapForNode.put(tip, acknowledgements);

                        metricsManager.recordAcknowledgementSent(acknowledgements.size());
                        log.debug("Added closing acknowledge request for partition {} to node {}", tip.topicPartition(), node);
                        resultCount.incrementAndGet();
                    }
                }

                acknowledgeRequestStates.putIfAbsent(nodeId, new AbstractMap.SimpleEntry<>(null, null));
                // There can only be one commitSync()/close() happening at a time. So per node, there will be one acknowledge request state.
                acknowledgeRequestStates.put(nodeId, new AbstractMap.SimpleEntry<>(acknowledgeRequestStates.get(nodeId).getKey(),
                        new AcknowledgeRequestState(logContext,
                        ShareConsumeRequestManager.class.getSimpleName() + ":1",
                        deadlineMs,
                        retryBackoffMs,
                        retryBackoffMaxMs,
                        sessionHandler,
                        nodeId,
                        acknowledgementsMapForNode,
                        this::handleShareAcknowledgeCloseSuccess,
                        this::handleShareAcknowledgeCloseFailure,
                        resultHandler,
                        true
                )));
            }
        });

        resultHandler.completeIfEmpty();
        return closeFuture;
    }

    private void handleShareFetchSuccess(Node fetchTarget,
                                         ShareFetchRequestData requestData,
                                         ClientResponse resp) {
        try {
            final ShareFetchResponse response = (ShareFetchResponse) resp.responseBody();
            final ShareSessionHandler handler = sessionHandler(fetchTarget.id());

            if (handler == null) {
                log.error("Unable to find ShareSessionHandler for node {}. Ignoring ShareFetch response.",
                        fetchTarget.id());
                return;
            }

            final short requestVersion = resp.requestHeader().apiVersion();

            if (!handler.handleResponse(response, requestVersion)) {
                if (response.error() == Errors.UNKNOWN_TOPIC_ID) {
                    metadata.requestUpdate(false);
                }
                return;
            }

            final Map<TopicIdPartition, ShareFetchResponseData.PartitionData> responseData = new LinkedHashMap<>();

            response.data().responses().forEach(topicResponse ->
                    topicResponse.partitions().forEach(partition ->
                            responseData.put(new TopicIdPartition(topicResponse.topicId(),
                                    partition.partitionIndex(),
                                    metadata.topicNames().get(topicResponse.topicId())), partition)));

            final Set<TopicPartition> partitions = responseData.keySet().stream().map(TopicIdPartition::topicPartition).collect(Collectors.toSet());
            final ShareFetchMetricsAggregator shareFetchMetricsAggregator = new ShareFetchMetricsAggregator(metricsManager, partitions);

            for (Map.Entry<TopicIdPartition, ShareFetchResponseData.PartitionData> entry : responseData.entrySet()) {
                TopicIdPartition tip = entry.getKey();

                ShareFetchResponseData.PartitionData partitionData = entry.getValue();

                log.warn("ShareFetch for partition {} returned fetch data {}", tip, partitionData);

                Acknowledgements acks = fetchAcknowledgementsMap.remove(tip);
                if (acks != null) {
                    if (partitionData.acknowledgeErrorCode() != Errors.NONE.code()) {
                        metricsManager.recordFailedAcknowledgements(acks.size());
                    }
                    acks.setAcknowledgeErrorCode(Errors.forCode(partitionData.acknowledgeErrorCode()));
                    Map<TopicIdPartition, Acknowledgements> acksMap = Collections.singletonMap(tip, acks);
                    ShareAcknowledgementCommitCallbackEvent event = new ShareAcknowledgementCommitCallbackEvent(acksMap);
                    backgroundEventHandler.add(event);
                }


                ShareCompletedFetch completedFetch = new ShareCompletedFetch(
                        logContext,
                        BufferSupplier.create(),
                        tip,
                        partitionData,
                        shareFetchMetricsAggregator,
                        requestVersion);
                shareFetchBuffer.add(completedFetch);

                if (!partitionData.acquiredRecords().isEmpty()) {
                    fetchMoreRecords = false;
                }
            }

            metricsManager.recordLatency(resp.requestLatencyMs());
        } finally {
            log.debug("Removing pending request for node {} - success", fetchTarget);
            nodesWithPendingRequests.remove(fetchTarget.id());
        }
    }

    private void handleShareFetchFailure(Node fetchTarget,
                                         ShareFetchRequestData requestData,
                                         Throwable error) {
        try {
            final ShareSessionHandler handler = sessionHandler(fetchTarget.id());
            if (handler != null) {
                handler.handleError(error);
            }

            requestData.topics().forEach(topic -> topic.partitions().forEach(partition -> {
                TopicIdPartition tip = new TopicIdPartition(topic.topicId(),
                        partition.partitionIndex(),
                        metadata.topicNames().get(topic.topicId()));

                Acknowledgements acks = fetchAcknowledgementsMap.remove(tip);
                if (acks != null) {
                    metricsManager.recordFailedAcknowledgements(acks.size());
                    acks.setAcknowledgeErrorCode(Errors.forException(error));
                    Map<TopicIdPartition, Acknowledgements> acksMap = Collections.singletonMap(tip, acks);
                    ShareAcknowledgementCommitCallbackEvent event = new ShareAcknowledgementCommitCallbackEvent(acksMap);
                    backgroundEventHandler.add(event);
                }
            }));
        } finally {
            log.warn("Removing pending request for node {} - failed", fetchTarget);
            nodesWithPendingRequests.remove(fetchTarget.id());
        }
    }

    private void handleShareAcknowledgeSuccess(Node fetchTarget,
                                               ShareAcknowledgeRequestData requestData,
                                               AcknowledgeRequestState acknowledgeRequestState,
                                               ClientResponse resp,
                                               long currentTimeMs) {
        try {
            final ShareAcknowledgeResponse response = (ShareAcknowledgeResponse) resp.responseBody();
            final ShareSessionHandler handler = acknowledgeRequestState.sessionHandler();

            final short requestVersion = resp.requestHeader().apiVersion();

            if (!handler.handleResponse(response, requestVersion)) {
                acknowledgeRequestState.onFailedAttempt(currentTimeMs);
                if (response.error().exception() instanceof RetriableException && !closing) {
                    // We retry the request until the timer expires, unless we are closing.
                    acknowledgeRequestState.retryRequest();
                } else {
                    requestData.topics().forEach(topic -> topic.partitions().forEach(partition -> {
                        TopicIdPartition tip = new TopicIdPartition(topic.topicId(),
                                partition.partitionIndex(),
                                metadata.topicNames().get(topic.topicId()));
                        metricsManager.recordFailedAcknowledgements(acknowledgeRequestState.getInFlightAcknowledgementsCount(tip));
                        acknowledgeRequestState.handleAcknowledgeErrorCode(tip, response.error());
                    }));

                    acknowledgeRequestState.processingComplete();
                }
            } else {
                acknowledgeRequestState.onSuccessfulAttempt(currentTimeMs);

                response.data().responses().forEach(topic -> topic.partitions().forEach(partition -> {
                    TopicIdPartition tip = new TopicIdPartition(topic.topicId(),
                            partition.partitionIndex(),
                            metadata.topicNames().get(topic.topicId()));
                    if (partition.errorCode() != Errors.NONE.code()) {
                        metricsManager.recordFailedAcknowledgements(acknowledgeRequestState.getInFlightAcknowledgementsCount(tip));
                    }
                    acknowledgeRequestState.handleAcknowledgeErrorCode(tip, Errors.forCode(partition.errorCode()));
                }));
                log.warn("SHARE-ACK-SUCCESS : {}", response);
                acknowledgeRequestState.processingComplete();
            }

            metricsManager.recordLatency(resp.requestLatencyMs());
        } finally {
            log.debug("Removing pending request for node {} - success {}", fetchTarget, resp);
            nodesWithPendingRequests.remove(fetchTarget.id());
        }
    }

    private void handleShareAcknowledgeFailure(Node fetchTarget,
                                               ShareAcknowledgeRequestData requestData,
                                               AcknowledgeRequestState acknowledgeRequestState,
                                               Throwable error,
                                               long currentTimeMs) {
        try {
            acknowledgeRequestState.sessionHandler().handleError(error);

            requestData.topics().forEach(topic -> topic.partitions().forEach(partition -> {
                TopicIdPartition tip = new TopicIdPartition(topic.topicId(),
                        partition.partitionIndex(),
                        metadata.topicNames().get(topic.topicId()));
                    metricsManager.recordFailedAcknowledgements(acknowledgeRequestState.getInFlightAcknowledgementsCount(tip));
                    acknowledgeRequestState.handleAcknowledgeErrorCode(tip, Errors.forException(error));
            }));
        } finally {
            log.debug("Removing pending request for node {} - failed", fetchTarget);
            nodesWithPendingRequests.remove(fetchTarget.id());
        }
    }

    private void handleShareAcknowledgeCloseSuccess(Node fetchTarget,
                                                    ShareAcknowledgeRequestData requestData,
                                                    AcknowledgeRequestState acknowledgeRequestState,
                                                    ClientResponse resp,
                                                    long currentTimeMs) {
        try {
            final ShareAcknowledgeResponse response = (ShareAcknowledgeResponse) resp.responseBody();

            response.data().responses().forEach(topic -> topic.partitions().forEach(partition -> {
                TopicIdPartition tip = new TopicIdPartition(topic.topicId(),
                        partition.partitionIndex(),
                        metadata.topicNames().get(topic.topicId()));
                if (partition.errorCode() != Errors.NONE.code()) {
                    metricsManager.recordFailedAcknowledgements(acknowledgeRequestState.getInFlightAcknowledgementsCount(tip));
                }
                acknowledgeRequestState.handleAcknowledgeErrorCode(tip, Errors.forCode(partition.errorCode()));
            }));

            acknowledgeRequestState.onSuccessfulAttempt(currentTimeMs);
            log.warn("SHARE-ACK-CLOSE-SUCCESS : {}", response);
            metricsManager.recordLatency(resp.requestLatencyMs());
            acknowledgeRequestState.processingComplete();
        } finally {
            log.debug("Removing pending request for node {} - success", fetchTarget);
            nodesWithPendingRequests.remove(fetchTarget.id());
            sessionHandlers.remove(fetchTarget.id());
        }
    }

    private void handleShareAcknowledgeCloseFailure(Node fetchTarget,
                                                    ShareAcknowledgeRequestData requestData,
                                                    AcknowledgeRequestState acknowledgeRequestState,
                                                    Throwable error,
                                                    long currentTimeMs) {
        try {
            acknowledgeRequestState.sessionHandler().handleError(error);

            requestData.topics().forEach(topic -> topic.partitions().forEach(partition -> {
                TopicIdPartition tip = new TopicIdPartition(topic.topicId(),
                        partition.partitionIndex(),
                        metadata.topicNames().get(topic.topicId()));
                metricsManager.recordFailedAcknowledgements(acknowledgeRequestState.getInFlightAcknowledgementsCount(tip));
                acknowledgeRequestState.handleAcknowledgeErrorCode(tip, Errors.forException(error));
            }));
        } finally {
            log.debug("Removing pending request for node {} - failed", fetchTarget);
            nodesWithPendingRequests.remove(fetchTarget.id());
            sessionHandlers.remove(fetchTarget.id());
        }
    }

    private List<TopicPartition> partitionsToFetch() {
        return subscriptions.fetchablePartitions(tp -> true);
    }

    public ShareSessionHandler sessionHandler(int node) {
        return sessionHandlers.get(node);
    }

    boolean hasCompletedFetches() {
        return !shareFetchBuffer.isEmpty();
    }

    protected void closeInternal() {
        Utils.closeQuietly(shareFetchBuffer, "shareFetchBuffer");
    }

    public void close() {
        idempotentCloser.close(this::closeInternal);
    }

    @Override
    public void onMemberEpochUpdated(Optional<Integer> memberEpochOpt, Optional<String> memberIdOpt) {
        memberIdOpt.ifPresent(s -> memberId = Uuid.fromString(s));
    }

    /**
     * Represents a request to acknowledge delivery that can be retried or aborted.
     */
    class AcknowledgeRequestState extends TimedRequestState {

        /**
         * The share session handler.
         */
        private final ShareSessionHandler sessionHandler;

        /**
         * The node to send the request to.
         */
        private final int nodeId;

        /**
         * The map of acknowledgements to send
         */
        private Map<TopicIdPartition, Acknowledgements> acknowledgementsToSend;

        /**
         *
         */
        private Map<TopicIdPartition, Acknowledgements> incompleteAcknowledgements;

        /**
         * The in-flight acknowledgements
         */
        private Map<TopicIdPartition, Acknowledgements> inFlightAcknowledgements;

        /**
         * The handler to call on a successful response from ShareAcknowledge.
         */
        private final ResponseHandler<ClientResponse> successHandler;

        /**
         * The handler to call on a failed response from ShareAcknowledge.
         */
        private final ResponseHandler<Throwable> errorHandler;

        /**
         * This handles completing a future when all results are known.
         */
        private final ResultHandler resultHandler;

        /**
         * Whether this is the final acknowledge request state before the consumer closes.
         */
        private final boolean onClose;

        AcknowledgeRequestState(LogContext logContext,
                                String owner,
                                long deadlineMs,
                                long retryBackoffMs,
                                long retryBackoffMaxMs,
                                ShareSessionHandler sessionHandler,
                                int nodeId,
                                Map<TopicIdPartition, Acknowledgements> acknowledgementsMap,
                                ResponseHandler<ClientResponse> successHandler,
                                ResponseHandler<Throwable> errorHandler,
                                ResultHandler resultHandler) {
            this(logContext, owner, deadlineMs, retryBackoffMs, retryBackoffMaxMs, sessionHandler, nodeId,
                    acknowledgementsMap, successHandler, errorHandler, resultHandler, false);
        }

        AcknowledgeRequestState(LogContext logContext,
                                String owner,
                                long deadlineMs,
                                long retryBackoffMs,
                                long retryBackoffMaxMs,
                                ShareSessionHandler sessionHandler,
                                int nodeId,
                                Map<TopicIdPartition, Acknowledgements> acknowledgementsMap,
                                ResponseHandler<ClientResponse> successHandler,
                                ResponseHandler<Throwable> errorHandler,
                                ResultHandler resultHandler,
                                boolean onClose) {
            super(logContext, owner, retryBackoffMs, retryBackoffMaxMs, deadlineTimer(time, deadlineMs));
            this.sessionHandler = sessionHandler;
            this.nodeId = nodeId;
            this.successHandler = successHandler;
            this.errorHandler = errorHandler;
            this.acknowledgementsToSend = acknowledgementsMap;
            this.resultHandler = resultHandler;
            this.onClose = onClose;
            this.inFlightAcknowledgements = new HashMap<>();
            this.incompleteAcknowledgements = new HashMap<>();
        }

        UnsentRequest buildRequest(long currentTimeMs) {
            // If this is the closing request, close the share session by setting the final epoch
            if (onClose) {
                sessionHandler.notifyClose();
            }

            Map<TopicIdPartition, Acknowledgements> finalAcknowledgementsToSend = new HashMap<>(
                    incompleteAcknowledgements.isEmpty() ? acknowledgementsToSend : incompleteAcknowledgements);

            for (Map.Entry<TopicIdPartition, Acknowledgements> entry : finalAcknowledgementsToSend.entrySet()) {
                log.warn("SHARE_ACK_BR-- finalAcksToSend is : {}", acknowledgementsToSend);
                sessionHandler.addPartitionToFetch(entry.getKey(), entry.getValue());
            }

            ShareAcknowledgeRequest.Builder requestBuilder = sessionHandler.newShareAcknowledgeBuilder(groupId, fetchConfig);
            Node nodeToSend = metadata.fetch().nodeById(nodeId);

            nodesWithPendingRequests.add(nodeId);

            BiConsumer<ClientResponse, Throwable> responseHandler = (clientResponse, error) -> {
                if (error != null) {
                    onFailedAttempt(currentTimeMs);
                    errorHandler.handle(nodeToSend, requestBuilder.data(), this, error, currentTimeMs);
                    processingComplete();
                } else {
                    successHandler.handle(nodeToSend, requestBuilder.data(), this, clientResponse, currentTimeMs);
                }
            };

            if (requestBuilder == null) {
                handleSessionErrorCode(Errors.SHARE_SESSION_NOT_FOUND);
                return null;
            } else {
                inFlightAcknowledgements.putAll(finalAcknowledgementsToSend);
                if (incompleteAcknowledgements.isEmpty()) {
                    acknowledgementsToSend.clear();
                } else {
                    incompleteAcknowledgements.clear();
                }
                return new UnsentRequest(requestBuilder, Optional.of(nodeToSend)).whenComplete(responseHandler);
            }
        }

        int getInFlightAcknowledgementsCount(TopicIdPartition tip) {
            Acknowledgements acks = inFlightAcknowledgements.get(tip);
            if (acks == null) {
                return 0;
            } else {
                return acks.size();
            }
        }

        int getIncompleteAcknowledgementsCount(TopicIdPartition tip) {
            Acknowledgements acks = incompleteAcknowledgements.get(tip);
            if (acks == null) {
                return 0;
            } else {
                return acks.size();
            }
        }

        /**
         * Sets the error code in the acknowledgements and sends the response
         * through a background event.
         */
        void handleAcknowledgeErrorCode(TopicIdPartition tip, Errors acknowledgeErrorCode) {
<<<<<<< HEAD
            Acknowledgements acks;
            if (acknowledgeErrorCode == Errors.REQUEST_TIMED_OUT) {
                acks = incompleteAcknowledgements.get(tip);
            } else {
                acks = inFlightAcknowledgements.get(tip);
            }
=======
            Acknowledgements acks = acknowledgementsMap.remove(tip);
>>>>>>> 28ac8720
            if (acks != null) {
                acks.setAcknowledgeErrorCode(acknowledgeErrorCode);
            }
            resultHandler.complete(tip, acks);
        }

        /**
         * Set the error code for all remaining acknowledgements in the event
         * of a session error which prevents the remains acknowledgements from
         * being sent.
         */
        void handleSessionErrorCode(Errors errorCode) {
            acknowledgementsMap.forEach((tip, acks) -> {
                if (acks != null) {
                    acks.setAcknowledgeErrorCode(errorCode);
                }
                resultHandler.complete(tip, acks);
            });
            acknowledgementsMap.clear();
            processingComplete();
        }

        ShareSessionHandler sessionHandler() {
            return sessionHandler;
        }

        void processingComplete() {
            //log.warn("at proc complete : {}", inFlightAcknowledgements);
            incompleteAcknowledgements.clear();
            inFlightAcknowledgements.clear();
            resultHandler.completeIfEmpty();
        }

        void retryRequest() {
            incompleteAcknowledgements.putAll(inFlightAcknowledgements);
            inFlightAcknowledgements.clear();
        }

        boolean maybeExpire() {
            return numAttempts > 0 && isExpired();
        }

        @Override
        public String toString() {
            return "ACKS_TO_SEND : " + acknowledgementsToSend
                    + "INCOMPLETE_ACKS : " + incompleteAcknowledgements
                    + "IN_FLIGHT_ACKS : " + inFlightAcknowledgements;
        }
    }

    /**
     * Defines the contract for handling responses from brokers.
     * @param <T> Type of response, usually either {@link ClientResponse} or {@link Throwable}
     */
    @FunctionalInterface
    private interface ResponseHandler<T> {
        /**
         * Handle the response from the given {@link Node target}
         */
        void handle(Node target, ShareAcknowledgeRequestData request, AcknowledgeRequestState requestState, T response, long currentTimeMs);
    }

    /**
     * Sends a ShareAcknowledgeCommitCallback event to the application when it is done
     * processing all the remaining acknowledgement request states.
     * Also manages completing the future for synchronous acknowledgement commit by counting
     * down the results as they are known and completing the future at the end.
     */
    class ResultHandler {
        private final Map<TopicIdPartition, Acknowledgements> result;
        private final AtomicInteger remainingResults;
        private final Optional<CompletableFuture<Map<TopicIdPartition, Acknowledgements>>> future;

        ResultHandler(final AtomicInteger remainingResults,
                      final Optional<CompletableFuture<Map<TopicIdPartition, Acknowledgements>>> future) {
            result = new HashMap<>();
            this.remainingResults = remainingResults;
            this.future = future;
        }

        /**
         * Handle the result of a ShareAcknowledge request sent to one or more nodes and
         * signal the completion when all results are known.
         */
        public void complete(TopicIdPartition partition, Acknowledgements acknowledgements) {
            if (acknowledgements != null) {
                result.put(partition, acknowledgements);
            }
            if (remainingResults.decrementAndGet() == 0) {
                ShareAcknowledgementCommitCallbackEvent event = new ShareAcknowledgementCommitCallbackEvent(result);
                backgroundEventHandler.add(event);
                future.ifPresent(future -> future.complete(result));
            }
        }

        /**
         * Handles the case where there are no results pending after initialization.
         */
        public void completeIfEmpty() {
            if (remainingResults.get() == 0) {
                future.ifPresent(future -> future.complete(result));
            }
        }
    }
}<|MERGE_RESOLUTION|>--- conflicted
+++ resolved
@@ -234,7 +234,6 @@
             }
             pollResult = PollResult.EMPTY;
         }
-
         return pollResult;
     }
 
@@ -273,26 +272,7 @@
             } else {
                 acknowledgeRequestStates.remove(acknowledgeRequestStatePair.getKey());
             }
-
-        }
-//        acknowledgeRequestStates.forEach((node, acknowledgeRequestStatesPair) -> {
-//
-//            if (acknowledgeRequestStateArray != null) {
-//                Iterator<AcknowledgeRequestState> iterator = acknowledgeRequestStateArray.iterator();
-//                while (iterator.hasNext()) {
-//                    AcknowledgeRequestState acknowledgeRequestState = iterator.next();
-//                    if (acknowledgeRequestState != null) {
-//                        if (!acknowledgeRequestState.acknowledgementsToSend.isEmpty()
-//                                || !acknowledgeRequestState.incompleteAcknowledgements.isEmpty()
-//                                || !acknowledgeRequestState.inFlightAcknowledgements.isEmpty()) {
-//                            b.set(true);
-//                        } else {
-//                            acknowledgeRequestStateArray.
-//                        }
-//                    }
-//                }
-//            }
-//        });
+        }
         return b.get();
     }
 
@@ -317,12 +297,7 @@
             final long deadlineMs) {
         final AtomicInteger resultCount = new AtomicInteger();
         final CompletableFuture<Map<TopicIdPartition, Acknowledgements>> future = new CompletableFuture<>();
-<<<<<<< HEAD
-        final CommitResultHandler resultHandler = new CommitResultHandler(resultCount, Optional.of(future));
-        log.warn("SCRM: Starting COMMIT-SYNC : {}", acknowledgementsMap);
-=======
         final ResultHandler resultHandler = new ResultHandler(resultCount, Optional.of(future));
->>>>>>> 28ac8720
 
         final Cluster cluster = metadata.fetch();
 
@@ -370,12 +345,7 @@
     public void commitAsync(final Map<TopicIdPartition, Acknowledgements> acknowledgementsMap) {
         final Cluster cluster = metadata.fetch();
         final AtomicInteger resultCount = new AtomicInteger();
-<<<<<<< HEAD
-        final CommitResultHandler resultHandler = new CommitResultHandler(resultCount, Optional.empty());
-        log.warn("SCRM: Starting COMMIT-ASYNC : {}", acknowledgementsMap);
-=======
         final ResultHandler resultHandler = new ResultHandler(resultCount, Optional.empty());
->>>>>>> 28ac8720
 
         sessionHandlers.forEach((nodeId, sessionHandler) -> {
             Node node = cluster.nodeById(nodeId);
@@ -433,14 +403,8 @@
                                                       final long deadlineMs) {
         final Cluster cluster = metadata.fetch();
         final AtomicInteger resultCount = new AtomicInteger();
-<<<<<<< HEAD
-        final CompletableFuture<Void> future = new CompletableFuture<>();
-        final CloseResultHandler resultHandler = new CloseResultHandler(resultCount, future);
-        //log.warn("SCRM: ACK_ON_CLOSE : {}", acknowledgementsMap);
-=======
         final ResultHandler resultHandler = new ResultHandler(resultCount, Optional.empty());
 
->>>>>>> 28ac8720
         closing = true;
 
         sessionHandlers.forEach((nodeId, sessionHandler) -> {
@@ -885,16 +849,12 @@
          * through a background event.
          */
         void handleAcknowledgeErrorCode(TopicIdPartition tip, Errors acknowledgeErrorCode) {
-<<<<<<< HEAD
             Acknowledgements acks;
             if (acknowledgeErrorCode == Errors.REQUEST_TIMED_OUT) {
                 acks = incompleteAcknowledgements.get(tip);
             } else {
                 acks = inFlightAcknowledgements.get(tip);
             }
-=======
-            Acknowledgements acks = acknowledgementsMap.remove(tip);
->>>>>>> 28ac8720
             if (acks != null) {
                 acks.setAcknowledgeErrorCode(acknowledgeErrorCode);
             }
@@ -907,13 +867,12 @@
          * being sent.
          */
         void handleSessionErrorCode(Errors errorCode) {
-            acknowledgementsMap.forEach((tip, acks) -> {
+            inFlightAcknowledgements.forEach((tip, acks) -> {
                 if (acks != null) {
                     acks.setAcknowledgeErrorCode(errorCode);
                 }
                 resultHandler.complete(tip, acks);
             });
-            acknowledgementsMap.clear();
             processingComplete();
         }
 
@@ -937,6 +896,7 @@
             return numAttempts > 0 && isExpired();
         }
 
+        // For testing
         @Override
         public String toString() {
             return "ACKS_TO_SEND : " + acknowledgementsToSend
