/*
 * Licensed to the Apache Software Foundation (ASF) under one or more
 * contributor license agreements. See the NOTICE file distributed with
 * this work for additional information regarding copyright ownership.
 * The ASF licenses this file to You under the Apache License, Version 2.0
 * (the "License"); you may not use this file except in compliance with
 * the License. You may obtain a copy of the License at
 *
 *    http://www.apache.org/licenses/LICENSE-2.0
 *
 * Unless required by applicable law or agreed to in writing, software
 * distributed under the License is distributed on an "AS IS" BASIS,
 * WITHOUT WARRANTIES OR CONDITIONS OF ANY KIND, either express or implied.
 * See the License for the specific language governing permissions and
 * limitations under the License.
 */
package org.apache.kafka.clients.producer;

import org.apache.kafka.clients.CommonClientConfigs;
import org.apache.kafka.clients.Metadata;
import org.apache.kafka.clients.MockClient;
import org.apache.kafka.clients.producer.internals.ProducerInterceptors;
import org.apache.kafka.common.Cluster;
import org.apache.kafka.common.KafkaException;
import org.apache.kafka.common.Node;
import org.apache.kafka.common.PartitionInfo;
import org.apache.kafka.common.TopicPartition;
import org.apache.kafka.common.config.ConfigException;
import org.apache.kafka.common.errors.InterruptException;
import org.apache.kafka.common.errors.TimeoutException;
import org.apache.kafka.common.header.internals.RecordHeader;
import org.apache.kafka.common.internals.ClusterResourceListeners;
import org.apache.kafka.common.metrics.Sensor;
import org.apache.kafka.common.network.Selectable;
import org.apache.kafka.common.serialization.ByteArraySerializer;
import org.apache.kafka.common.serialization.ExtendedSerializer;
import org.apache.kafka.common.serialization.StringSerializer;
import org.apache.kafka.common.utils.MockTime;
import org.apache.kafka.common.utils.Time;
import org.apache.kafka.test.MockMetricsReporter;
import org.apache.kafka.test.MockPartitioner;
import org.apache.kafka.test.MockProducerInterceptor;
import org.apache.kafka.test.MockSerializer;
import org.apache.kafka.test.TestCondition;
import org.apache.kafka.test.TestUtils;
import org.easymock.EasyMock;
import org.junit.Assert;
import org.junit.Test;
import org.junit.runner.RunWith;
import org.powermock.api.easymock.PowerMock;
import org.powermock.api.support.membermodification.MemberModifier;
import org.powermock.core.classloader.annotations.PowerMockIgnore;
import org.powermock.core.classloader.annotations.PrepareOnlyThisForTest;
import org.powermock.modules.junit4.PowerMockRunner;

import java.util.Arrays;
import java.util.Collection;
import java.util.Collections;
import java.util.HashMap;
import java.util.Map;
import java.util.Properties;
import java.util.concurrent.ExecutorService;
import java.util.concurrent.Executors;
import java.util.concurrent.Future;
import java.util.concurrent.TimeUnit;
import java.util.concurrent.atomic.AtomicReference;

import static org.junit.Assert.assertEquals;
import static org.junit.Assert.assertTrue;
import static org.junit.Assert.fail;

@RunWith(PowerMockRunner.class)
@PowerMockIgnore("javax.management.*")
public class KafkaProducerTest {

    @Test
    public void testConstructorWithSerializers() {
        Properties producerProps = new Properties();
        producerProps.put(ProducerConfig.BOOTSTRAP_SERVERS_CONFIG, "localhost:9000");
        new KafkaProducer<>(producerProps, new ByteArraySerializer(), new ByteArraySerializer()).close();
    }

    @Test(expected = ConfigException.class)
    public void testNoSerializerProvided() {
        Properties producerProps = new Properties();
        producerProps.put(ProducerConfig.BOOTSTRAP_SERVERS_CONFIG, "localhost:9000");
        new KafkaProducer(producerProps);
    }

    @Test
    public void testConstructorFailureCloseResource() {
        Properties props = new Properties();
        props.setProperty(ProducerConfig.CLIENT_ID_CONFIG, "testConstructorClose");
        props.setProperty(ProducerConfig.BOOTSTRAP_SERVERS_CONFIG, "some.invalid.hostname.foo.bar.local:9999");
        props.setProperty(ProducerConfig.METRIC_REPORTER_CLASSES_CONFIG, MockMetricsReporter.class.getName());

        final int oldInitCount = MockMetricsReporter.INIT_COUNT.get();
        final int oldCloseCount = MockMetricsReporter.CLOSE_COUNT.get();
        try (KafkaProducer<byte[], byte[]> producer = new KafkaProducer<>(props, new ByteArraySerializer(), new ByteArraySerializer())) {
            fail("should have caught an exception and returned");
        } catch (KafkaException e) {
            assertEquals(oldInitCount + 1, MockMetricsReporter.INIT_COUNT.get());
            assertEquals(oldCloseCount + 1, MockMetricsReporter.CLOSE_COUNT.get());
            assertEquals("Failed to construct kafka producer", e.getMessage());
        }
    }

    @Test
    public void testSerializerClose() throws Exception {
        Map<String, Object> configs = new HashMap<>();
        configs.put(ProducerConfig.CLIENT_ID_CONFIG, "testConstructorClose");
        configs.put(ProducerConfig.BOOTSTRAP_SERVERS_CONFIG, "localhost:9999");
        configs.put(ProducerConfig.METRIC_REPORTER_CLASSES_CONFIG, MockMetricsReporter.class.getName());
        configs.put(CommonClientConfigs.SECURITY_PROTOCOL_CONFIG, CommonClientConfigs.DEFAULT_SECURITY_PROTOCOL);
        final int oldInitCount = MockSerializer.INIT_COUNT.get();
        final int oldCloseCount = MockSerializer.CLOSE_COUNT.get();

        KafkaProducer<byte[], byte[]> producer = new KafkaProducer<byte[], byte[]>(
                configs, new MockSerializer(), new MockSerializer());
        assertEquals(oldInitCount + 2, MockSerializer.INIT_COUNT.get());
        assertEquals(oldCloseCount, MockSerializer.CLOSE_COUNT.get());

        producer.close();
        assertEquals(oldInitCount + 2, MockSerializer.INIT_COUNT.get());
        assertEquals(oldCloseCount + 2, MockSerializer.CLOSE_COUNT.get());
    }

    @Test
    public void testInterceptorConstructClose() throws Exception {
        try {
            Properties props = new Properties();
            // test with client ID assigned by KafkaProducer
            props.setProperty(ProducerConfig.BOOTSTRAP_SERVERS_CONFIG, "localhost:9999");
            props.setProperty(ProducerConfig.INTERCEPTOR_CLASSES_CONFIG, MockProducerInterceptor.class.getName());
            props.setProperty(MockProducerInterceptor.APPEND_STRING_PROP, "something");

            KafkaProducer<String, String> producer = new KafkaProducer<String, String>(
                    props, new StringSerializer(), new StringSerializer());
            assertEquals(1, MockProducerInterceptor.INIT_COUNT.get());
            assertEquals(0, MockProducerInterceptor.CLOSE_COUNT.get());

            // Cluster metadata will only be updated on calling onSend.
            Assert.assertNull(MockProducerInterceptor.CLUSTER_META.get());

            producer.close();
            assertEquals(1, MockProducerInterceptor.INIT_COUNT.get());
            assertEquals(1, MockProducerInterceptor.CLOSE_COUNT.get());
        } finally {
            // cleanup since we are using mutable static variables in MockProducerInterceptor
            MockProducerInterceptor.resetCounters();
        }
    }

    @Test
    public void testPartitionerClose() throws Exception {
        try {
            Properties props = new Properties();
            props.setProperty(ProducerConfig.BOOTSTRAP_SERVERS_CONFIG, "localhost:9999");
            MockPartitioner.resetCounters();
            props.setProperty(ProducerConfig.PARTITIONER_CLASS_CONFIG, MockPartitioner.class.getName());

            KafkaProducer<String, String> producer = new KafkaProducer<String, String>(
                    props, new StringSerializer(), new StringSerializer());
            assertEquals(1, MockPartitioner.INIT_COUNT.get());
            assertEquals(0, MockPartitioner.CLOSE_COUNT.get());

            producer.close();
            assertEquals(1, MockPartitioner.INIT_COUNT.get());
            assertEquals(1, MockPartitioner.CLOSE_COUNT.get());
        } finally {
            // cleanup since we are using mutable static variables in MockPartitioner
            MockPartitioner.resetCounters();
        }
    }

    @Test
    public void shouldCloseProperlyAndThrowIfInterrupted() throws Exception {
        Properties props = new Properties();
        props.setProperty(ProducerConfig.BOOTSTRAP_SERVERS_CONFIG, "localhost:9999");
        props.setProperty(ProducerConfig.PARTITIONER_CLASS_CONFIG, MockPartitioner.class.getName());
        props.setProperty(ProducerConfig.BATCH_SIZE_CONFIG, "1");

        Time time = new MockTime();
        Cluster cluster = TestUtils.singletonCluster("topic", 1);
        Node node = cluster.nodes().get(0);

        Metadata metadata = new Metadata(0, Long.MAX_VALUE, true);
        metadata.update(cluster, Collections.<String>emptySet(), time.milliseconds());

        MockClient client = new MockClient(time, metadata);
        client.setNode(node);

        final Producer<String, String> producer = new KafkaProducer<>(
            new ProducerConfig(ProducerConfig.addSerializerToConfig(props, new StringSerializer(), new StringSerializer())),
            new StringSerializer(), new StringSerializer(), metadata, client);

        ExecutorService executor = Executors.newSingleThreadExecutor();
        final AtomicReference<Exception> closeException = new AtomicReference<>();
        try {
            Future<?> future = executor.submit(new Runnable() {
                @Override
                public void run() {
                    producer.send(new ProducerRecord<>("topic", "key", "value"));
                    try {
                        producer.close();
                        fail("Close should block and throw.");
                    } catch (Exception e) {
                        closeException.set(e);
                    }
                }
            });

            // Close producer should not complete until send succeeds
            try {
                future.get(100, TimeUnit.MILLISECONDS);
                fail("Close completed without waiting for send");
            } catch (java.util.concurrent.TimeoutException expected) { /* ignore */ }

            // Ensure send has started
            client.waitForRequests(1, 1000);

            assertTrue("Close terminated prematurely", future.cancel(true));

            TestUtils.waitForCondition(new TestCondition() {
                @Override
                public boolean conditionMet() {
                    return closeException.get() != null;
                }
            }, "InterruptException did not occur within timeout.");

            assertTrue("Expected exception not thrown " + closeException, closeException.get() instanceof InterruptException);
        } finally {
            executor.shutdownNow();
        }

    }

    @Test
    public void testOsDefaultSocketBufferSizes() throws Exception {
        Map<String, Object> config = new HashMap<>();
        config.put(ProducerConfig.BOOTSTRAP_SERVERS_CONFIG, "localhost:9999");
        config.put(ProducerConfig.SEND_BUFFER_CONFIG, Selectable.USE_DEFAULT_BUFFER_SIZE);
        config.put(ProducerConfig.RECEIVE_BUFFER_CONFIG, Selectable.USE_DEFAULT_BUFFER_SIZE);
        new KafkaProducer<>(config, new ByteArraySerializer(), new ByteArraySerializer()).close();
    }

    @Test(expected = KafkaException.class)
    public void testInvalidSocketSendBufferSize() throws Exception {
        Map<String, Object> config = new HashMap<>();
        config.put(ProducerConfig.BOOTSTRAP_SERVERS_CONFIG, "localhost:9999");
        config.put(ProducerConfig.SEND_BUFFER_CONFIG, -2);
        new KafkaProducer<>(config, new ByteArraySerializer(), new ByteArraySerializer());
    }

    @Test(expected = KafkaException.class)
    public void testInvalidSocketReceiveBufferSize() throws Exception {
        Map<String, Object> config = new HashMap<>();
        config.put(ProducerConfig.BOOTSTRAP_SERVERS_CONFIG, "localhost:9999");
        config.put(ProducerConfig.RECEIVE_BUFFER_CONFIG, -2);
        new KafkaProducer<>(config, new ByteArraySerializer(), new ByteArraySerializer());
    }

    @PrepareOnlyThisForTest(Metadata.class)
    @Test
    public void testMetadataFetch() throws Exception {
        Properties props = new Properties();
        props.setProperty(ProducerConfig.BOOTSTRAP_SERVERS_CONFIG, "localhost:9999");
        KafkaProducer<String, String> producer = new KafkaProducer<>(props, new StringSerializer(), new StringSerializer());
        Metadata metadata = PowerMock.createNiceMock(Metadata.class);
        MemberModifier.field(KafkaProducer.class, "metadata").set(producer, metadata);

        String topic = "topic";
        ProducerRecord<String, String> record = new ProducerRecord<>(topic, "value");
        Collection<Node> nodes = Collections.singletonList(new Node(0, "host1", 1000));
        final Cluster emptyCluster = new Cluster(null, nodes,
                Collections.<PartitionInfo>emptySet(),
                Collections.<String>emptySet(),
                Collections.<String>emptySet());
        final Cluster cluster = new Cluster(
                "dummy",
                Collections.singletonList(new Node(0, "host1", 1000)),
                Arrays.asList(new PartitionInfo(topic, 0, null, null, null)),
                Collections.<String>emptySet(),
                Collections.<String>emptySet());

        // Expect exactly one fetch for each attempt to refresh while topic metadata is not available
        final int refreshAttempts = 5;
        EasyMock.expect(metadata.fetch()).andReturn(emptyCluster).times(refreshAttempts - 1);
        EasyMock.expect(metadata.fetch()).andReturn(cluster).once();
        EasyMock.expect(metadata.fetch()).andThrow(new IllegalStateException("Unexpected call to metadata.fetch()")).anyTimes();
        PowerMock.replay(metadata);
        producer.send(record);
        PowerMock.verify(metadata);

        // Expect exactly one fetch if topic metadata is available
        PowerMock.reset(metadata);
        EasyMock.expect(metadata.fetch()).andReturn(cluster).once();
        EasyMock.expect(metadata.fetch()).andThrow(new IllegalStateException("Unexpected call to metadata.fetch()")).anyTimes();
        PowerMock.replay(metadata);
        producer.send(record, null);
        PowerMock.verify(metadata);

        // Expect exactly one fetch if topic metadata is available
        PowerMock.reset(metadata);
        EasyMock.expect(metadata.fetch()).andReturn(cluster).once();
        EasyMock.expect(metadata.fetch()).andThrow(new IllegalStateException("Unexpected call to metadata.fetch()")).anyTimes();
        PowerMock.replay(metadata);
        producer.partitionsFor(topic);
        PowerMock.verify(metadata);
    }

    @PrepareOnlyThisForTest(Metadata.class)
    @Test
    public void testMetadataFetchOnStaleMetadata() throws Exception {
        Properties props = new Properties();
        props.setProperty(ProducerConfig.BOOTSTRAP_SERVERS_CONFIG, "localhost:9999");
        KafkaProducer<String, String> producer = new KafkaProducer<>(props, new StringSerializer(), new StringSerializer());
        Metadata metadata = PowerMock.createNiceMock(Metadata.class);
        MemberModifier.field(KafkaProducer.class, "metadata").set(producer, metadata);

        String topic = "topic";
        ProducerRecord<String, String> initialRecord = new ProducerRecord<>(topic, "value");
        // Create a record with a partition higher than the initial (outdated) partition range
        ProducerRecord<String, String> extendedRecord = new ProducerRecord<>(topic, 2, null, "value");
        Collection<Node> nodes = Collections.singletonList(new Node(0, "host1", 1000));
        final Cluster emptyCluster = new Cluster(null, nodes,
                Collections.<PartitionInfo>emptySet(),
                Collections.<String>emptySet(),
                Collections.<String>emptySet());
        final Cluster initialCluster = new Cluster(
                "dummy",
                Collections.singletonList(new Node(0, "host1", 1000)),
                Arrays.asList(new PartitionInfo(topic, 0, null, null, null)),
                Collections.<String>emptySet(),
                Collections.<String>emptySet());
        final Cluster extendedCluster = new Cluster(
                "dummy",
                Collections.singletonList(new Node(0, "host1", 1000)),
                Arrays.asList(
                        new PartitionInfo(topic, 0, null, null, null),
                        new PartitionInfo(topic, 1, null, null, null),
                        new PartitionInfo(topic, 2, null, null, null)),
                Collections.<String>emptySet(),
                Collections.<String>emptySet());

        // Expect exactly one fetch for each attempt to refresh while topic metadata is not available
        final int refreshAttempts = 5;
        EasyMock.expect(metadata.fetch()).andReturn(emptyCluster).times(refreshAttempts - 1);
        EasyMock.expect(metadata.fetch()).andReturn(initialCluster).once();
        EasyMock.expect(metadata.fetch()).andThrow(new IllegalStateException("Unexpected call to metadata.fetch()")).anyTimes();
        PowerMock.replay(metadata);
        producer.send(initialRecord);
        PowerMock.verify(metadata);

        // Expect exactly one fetch if topic metadata is available and records are still within range
        PowerMock.reset(metadata);
        EasyMock.expect(metadata.fetch()).andReturn(initialCluster).once();
        EasyMock.expect(metadata.fetch()).andThrow(new IllegalStateException("Unexpected call to metadata.fetch()")).anyTimes();
        PowerMock.replay(metadata);
        producer.send(initialRecord, null);
        PowerMock.verify(metadata);

        // Expect exactly two fetches if topic metadata is available but metadata response still returns
        // the same partition size (either because metadata are still stale at the broker too or because
        // there weren't any partitions added in the first place).
        PowerMock.reset(metadata);
        EasyMock.expect(metadata.fetch()).andReturn(initialCluster).once();
        EasyMock.expect(metadata.fetch()).andReturn(initialCluster).once();
        EasyMock.expect(metadata.fetch()).andThrow(new IllegalStateException("Unexpected call to metadata.fetch()")).anyTimes();
        PowerMock.replay(metadata);
        try {
            producer.send(extendedRecord, null);
            fail("Expected KafkaException to be raised");
        } catch (KafkaException e) {
            // expected
        }
        PowerMock.verify(metadata);

        // Expect exactly two fetches if topic metadata is available but outdated for the given record
        PowerMock.reset(metadata);
        EasyMock.expect(metadata.fetch()).andReturn(initialCluster).once();
        EasyMock.expect(metadata.fetch()).andReturn(extendedCluster).once();
        EasyMock.expect(metadata.fetch()).andThrow(new IllegalStateException("Unexpected call to metadata.fetch()")).anyTimes();
        PowerMock.replay(metadata);
        producer.send(extendedRecord, null);
        PowerMock.verify(metadata);
    }

    @Test
    public void testTopicRefreshInMetadata() throws Exception {
        Properties props = new Properties();
        props.setProperty(ProducerConfig.BOOTSTRAP_SERVERS_CONFIG, "localhost:9999");
        props.setProperty(ProducerConfig.MAX_BLOCK_MS_CONFIG, "600000");
        KafkaProducer<String, String> producer = new KafkaProducer<>(props, new StringSerializer(), new StringSerializer());
        long refreshBackoffMs = 500L;
        long metadataExpireMs = 60000L;
        final Metadata metadata = new Metadata(refreshBackoffMs, metadataExpireMs, true,
                true, new ClusterResourceListeners());
        final Time time = new MockTime();
        MemberModifier.field(KafkaProducer.class, "metadata").set(producer, metadata);
        MemberModifier.field(KafkaProducer.class, "time").set(producer, time);
        final String topic = "topic";

        Thread t = new Thread() {
            @Override
            public void run() {
                long startTimeMs = System.currentTimeMillis();
                for (int i = 0; i < 10; i++) {
                    while (!metadata.updateRequested() && System.currentTimeMillis() - startTimeMs < 1000)
                        yield();
                    metadata.update(Cluster.empty(), Collections.singleton(topic), time.milliseconds());
                    time.sleep(60 * 1000L);
                }
            }
        };
        t.start();
        try {
            producer.partitionsFor(topic);
            fail("Expect TimeoutException");
        } catch (TimeoutException e) {
            // skip
        }
        Assert.assertTrue("Topic should still exist in metadata", metadata.containsTopic(topic));
    }

    @PrepareOnlyThisForTest(Metadata.class)
    @Test
    public void testHeaders() throws Exception {
        Properties props = new Properties();
        props.setProperty(ProducerConfig.BOOTSTRAP_SERVERS_CONFIG, "localhost:9999");
        ExtendedSerializer keySerializer = PowerMock.createNiceMock(ExtendedSerializer.class);
        ExtendedSerializer valueSerializer = PowerMock.createNiceMock(ExtendedSerializer.class);

        KafkaProducer<String, String> producer = new KafkaProducer<>(props, keySerializer, valueSerializer);
        Metadata metadata = PowerMock.createNiceMock(Metadata.class);
        MemberModifier.field(KafkaProducer.class, "metadata").set(producer, metadata);

        String topic = "topic";
        final Cluster cluster = new Cluster(
                "dummy",
                Collections.singletonList(new Node(0, "host1", 1000)),
                Arrays.asList(new PartitionInfo(topic, 0, null, null, null)),
                Collections.<String>emptySet(),
                Collections.<String>emptySet());


        EasyMock.expect(metadata.fetch()).andReturn(cluster).anyTimes();

        PowerMock.replay(metadata);

        String value = "value";

        ProducerRecord<String, String> record = new ProducerRecord<>(topic, value);
        EasyMock.expect(keySerializer.serialize(topic, record.headers(), null)).andReturn(null).once();
        EasyMock.expect(valueSerializer.serialize(topic, record.headers(), value)).andReturn(value.getBytes()).once();

        PowerMock.replay(keySerializer);
        PowerMock.replay(valueSerializer);


        //ensure headers can be mutated pre send.
        record.headers().add(new RecordHeader("test", "header2".getBytes()));

        producer.send(record, null);

        //ensure headers are closed and cannot be mutated post send
        try {
            record.headers().add(new RecordHeader("test", "test".getBytes()));
            fail("Expected IllegalStateException to be raised");
        } catch (IllegalStateException ise) {
            //expected
        }

        //ensure existing headers are not changed, and last header for key is still original value
        assertTrue(Arrays.equals(record.headers().lastHeader("test").value(), "header2".getBytes()));

        PowerMock.verify(valueSerializer);
        PowerMock.verify(keySerializer);

    }

    @Test
    public void closeShouldBeIdempotent() {
        Properties producerProps = new Properties();
        producerProps.put(ProducerConfig.BOOTSTRAP_SERVERS_CONFIG, "localhost:9000");
        Producer producer = new KafkaProducer<>(producerProps, new ByteArraySerializer(), new ByteArraySerializer());
        producer.close();
        producer.close();
    }

    @Test
    public void testMetricConfigRecordingLevel() {
        Properties props = new Properties();
        props.put(ProducerConfig.BOOTSTRAP_SERVERS_CONFIG, "localhost:9000");
        try (KafkaProducer producer = new KafkaProducer<>(props, new ByteArraySerializer(), new ByteArraySerializer())) {
            assertEquals(Sensor.RecordingLevel.INFO, producer.metrics.config().recordLevel());
        }

        props.put(ProducerConfig.METRICS_RECORDING_LEVEL_CONFIG, "DEBUG");
        try (KafkaProducer producer = new KafkaProducer<>(props, new ByteArraySerializer(), new ByteArraySerializer())) {
            assertEquals(Sensor.RecordingLevel.DEBUG, producer.metrics.config().recordLevel());
        }
    }

    @PrepareOnlyThisForTest(Metadata.class)
    @Test
    public void testInterceptorPartitionSetOnTooLargeRecord() throws Exception {
        Properties props = new Properties();
        props.setProperty(ProducerConfig.BOOTSTRAP_SERVERS_CONFIG, "localhost:9999");
        props.setProperty(ProducerConfig.MAX_REQUEST_SIZE_CONFIG, "1");
        String topic = "topic";
        ProducerRecord<String, String> record = new ProducerRecord<>(topic, "value");

        KafkaProducer<String, String> producer = new KafkaProducer<>(props, new StringSerializer(),
                new StringSerializer());
        Metadata metadata = PowerMock.createNiceMock(Metadata.class);
        MemberModifier.field(KafkaProducer.class, "metadata").set(producer, metadata);
        final Cluster cluster = new Cluster(
            "dummy",
            Collections.singletonList(new Node(0, "host1", 1000)),
            Arrays.asList(new PartitionInfo(topic, 0, null, null, null)),
            Collections.<String>emptySet(),
            Collections.<String>emptySet());
        EasyMock.expect(metadata.fetch()).andReturn(cluster).once();

        // Mock interceptors field
        ProducerInterceptors interceptors = PowerMock.createMock(ProducerInterceptors.class);
        EasyMock.expect(interceptors.onSend(record)).andReturn(record);
        interceptors.onSendError(EasyMock.eq(record), EasyMock.<TopicPartition>notNull(), EasyMock.<Exception>notNull());
        EasyMock.expectLastCall();
        MemberModifier.field(KafkaProducer.class, "interceptors").set(producer, interceptors);

        PowerMock.replay(metadata);
        EasyMock.replay(interceptors);
        producer.send(record);

        EasyMock.verify(interceptors);
    }

    @Test
    public void testPartitionsForWithNullTopic() {
        Properties props = new Properties();
        props.setProperty(ProducerConfig.BOOTSTRAP_SERVERS_CONFIG, "localhost:9000");
        try (KafkaProducer<byte[], byte[]> producer = new KafkaProducer<>(props, new ByteArraySerializer(), new ByteArraySerializer())) {
            producer.partitionsFor(null);
            fail("Expected NullPointerException to be raised");
        } catch (NullPointerException e) {
            // expected
        }
    }

    @Test(expected = TimeoutException.class)
    public void testInitTransactionTimeout() {
        Properties props = new Properties();
        props.put(ProducerConfig.TRANSACTIONAL_ID_CONFIG, "bad-transaction");
        props.put(ProducerConfig.MAX_BLOCK_MS_CONFIG, 5);
        props.put(ProducerConfig.BOOTSTRAP_SERVERS_CONFIG, "localhost:9000");

        Time time = new MockTime();
        Cluster cluster = TestUtils.singletonCluster("topic", 1);
        Node node = cluster.nodes().get(0);

        Metadata metadata = new Metadata(0, Long.MAX_VALUE, true);
        metadata.update(cluster, Collections.<String>emptySet(), time.milliseconds());

        MockClient client = new MockClient(time, metadata);
        client.setNode(node);

        Producer<String, String> producer = new KafkaProducer<>(
                new ProducerConfig(ProducerConfig.addSerializerToConfig(props, new StringSerializer(), new StringSerializer())),
                new StringSerializer(), new StringSerializer(), metadata, client);
        try {
            producer.initTransactions();
            fail("initTransactions() should have raised TimeoutException");
        } finally {
            producer.close(0, TimeUnit.MILLISECONDS);
        }
    }

    @Test(expected = KafkaException.class)
    public void testOnlyCanExecuteCloseAfterInitTransactionsTimeout() {
        Properties props = new Properties();
        props.put(ProducerConfig.TRANSACTIONAL_ID_CONFIG, "bad-transaction");
        props.put(ProducerConfig.MAX_BLOCK_MS_CONFIG, 5);
        props.put(ProducerConfig.BOOTSTRAP_SERVERS_CONFIG, "localhost:9000");

        Time time = new MockTime();
        Cluster cluster = TestUtils.singletonCluster("topic", 1);
        Node node = cluster.nodes().get(0);

        Metadata metadata = new Metadata(0, Long.MAX_VALUE, true);
        metadata.update(cluster, Collections.<String>emptySet(), time.milliseconds());

        MockClient client = new MockClient(time, metadata);
        client.setNode(node);

        Producer<String, String> producer = new KafkaProducer<>(
                new ProducerConfig(ProducerConfig.addSerializerToConfig(props, new StringSerializer(), new StringSerializer())),
                new StringSerializer(), new StringSerializer(), metadata, client);
        try {
            producer.initTransactions();
        } catch (TimeoutException e) {
            // expected
        }
        // other transactional operations should not be allowed if we catch the error after initTransactions failed
        try {
            producer.beginTransaction();
        } finally {
            producer.close(0, TimeUnit.MILLISECONDS);
        }
    }

    @Test
<<<<<<< HEAD
    public void testBatchExpiryMs() {
        Properties props = new Properties();
        props.setProperty(ProducerConfig.BOOTSTRAP_SERVERS_CONFIG, "localhost:2002");
        props.setProperty(ProducerConfig.REQUEST_TIMEOUT_MS_CONFIG, "5");

        try (KafkaProducer<String, String> producerWithDefaultBatchExpiry = new KafkaProducer<>(props, new StringSerializer(), new StringSerializer())) {
            assertEquals(5, producerWithDefaultBatchExpiry.batchExpiryMs());
        }

        props.setProperty(ProducerConfig.BATCH_EXPIRY_MS, "10");
        try (KafkaProducer<String, String> producerWithConfiguredBatchExpiry = new KafkaProducer<>(props, new StringSerializer(), new StringSerializer())) {
            assertEquals(10L, producerWithConfiguredBatchExpiry.batchExpiryMs());
        }
    }
=======
    public void testCloseWhenWaitingForMetadataUpdate() throws InterruptedException {
        Properties props = new Properties();
        props.put(ProducerConfig.MAX_BLOCK_MS_CONFIG, Long.MAX_VALUE);
        props.put(ProducerConfig.BOOTSTRAP_SERVERS_CONFIG, "localhost:9000");

        // Simulate a case where metadata for a particular topic is not available. This will cause KafkaProducer#send to
        // block in Metadata#awaitUpdate for the configured max.block.ms. When close() is invoked, KafkaProducer#send should
        // return with a KafkaException.
        String topicName = "test";
        Time time = new MockTime();
        Cluster cluster = TestUtils.singletonCluster();
        Node node = cluster.nodes().get(0);
        Metadata metadata = new Metadata(0, Long.MAX_VALUE, false);
        metadata.update(cluster, Collections.<String>emptySet(), time.milliseconds());
        MockClient client = new MockClient(time, metadata);
        client.setNode(node);

        Producer<String, String> producer = new KafkaProducer<>(
                new ProducerConfig(ProducerConfig.addSerializerToConfig(props, new StringSerializer(), new StringSerializer())),
                new StringSerializer(), new StringSerializer(), metadata, client);

        ExecutorService executor = Executors.newSingleThreadExecutor();
        final AtomicReference<Exception> sendException = new AtomicReference<>();

        try {
            executor.submit(() -> {
                try {
                    // Metadata for topic "test" will not be available which will cause us to block indefinitely until
                    // KafkaProducer#close is invoked.
                    producer.send(new ProducerRecord<>(topicName, "key", "value"));
                    fail();
                } catch (Exception e) {
                    sendException.set(e);
                }
            });

            // Wait until metadata update for the topic has been requested
            TestUtils.waitForCondition(() -> metadata.containsTopic(topicName), "Timeout when waiting for topic to be added to metadata");
            producer.close(0, TimeUnit.MILLISECONDS);
            TestUtils.waitForCondition(() -> sendException.get() != null, "No producer exception within timeout");
            assertEquals(KafkaException.class, sendException.get().getClass());
        } finally {
            executor.shutdownNow();
        }
    }

>>>>>>> 4a00b79d
}<|MERGE_RESOLUTION|>--- conflicted
+++ resolved
@@ -611,22 +611,6 @@
     }
 
     @Test
-<<<<<<< HEAD
-    public void testBatchExpiryMs() {
-        Properties props = new Properties();
-        props.setProperty(ProducerConfig.BOOTSTRAP_SERVERS_CONFIG, "localhost:2002");
-        props.setProperty(ProducerConfig.REQUEST_TIMEOUT_MS_CONFIG, "5");
-
-        try (KafkaProducer<String, String> producerWithDefaultBatchExpiry = new KafkaProducer<>(props, new StringSerializer(), new StringSerializer())) {
-            assertEquals(5, producerWithDefaultBatchExpiry.batchExpiryMs());
-        }
-
-        props.setProperty(ProducerConfig.BATCH_EXPIRY_MS, "10");
-        try (KafkaProducer<String, String> producerWithConfiguredBatchExpiry = new KafkaProducer<>(props, new StringSerializer(), new StringSerializer())) {
-            assertEquals(10L, producerWithConfiguredBatchExpiry.batchExpiryMs());
-        }
-    }
-=======
     public void testCloseWhenWaitingForMetadataUpdate() throws InterruptedException {
         Properties props = new Properties();
         props.put(ProducerConfig.MAX_BLOCK_MS_CONFIG, Long.MAX_VALUE);
@@ -673,5 +657,19 @@
         }
     }
 
->>>>>>> 4a00b79d
+    @Test
+    public void testBatchExpiryMs() {
+        Properties props = new Properties();
+        props.setProperty(ProducerConfig.BOOTSTRAP_SERVERS_CONFIG, "localhost:2002");
+        props.setProperty(ProducerConfig.REQUEST_TIMEOUT_MS_CONFIG, "5");
+
+        try (KafkaProducer<String, String> producerWithDefaultBatchExpiry = new KafkaProducer<>(props, new StringSerializer(), new StringSerializer())) {
+            assertEquals(5, producerWithDefaultBatchExpiry.batchExpiryMs());
+        }
+
+        props.setProperty(ProducerConfig.BATCH_EXPIRY_MS, "10");
+        try (KafkaProducer<String, String> producerWithConfiguredBatchExpiry = new KafkaProducer<>(props, new StringSerializer(), new StringSerializer())) {
+            assertEquals(10L, producerWithConfiguredBatchExpiry.batchExpiryMs());
+        }
+    }
 }