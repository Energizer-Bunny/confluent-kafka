--- conflicted
+++ resolved
@@ -21,12 +21,7 @@
 import java.util.concurrent.CompletableFuture
 import java.util.concurrent.atomic.AtomicBoolean
 import java.util.concurrent.locks.ReentrantLock
-<<<<<<< HEAD
-import kafka.cluster.{Broker, EndPoint}
-import kafka.controller.KafkaController
-=======
-
->>>>>>> b1e17a17
+
 import kafka.coordinator.group.GroupCoordinator
 import kafka.coordinator.transaction.{ProducerIdGenerator, TransactionCoordinator}
 import kafka.log.LogManager
@@ -289,32 +284,18 @@
       // Start processing requests once we've caught up on the metadata log, recovered logs if necessary,
       // and started all services that we previously delayed starting.
       dataPlaneRequestProcessor = new KafkaApis(socketServer.dataPlaneRequestChannel,
-<<<<<<< HEAD
-        replicaManager, adminManager, groupCoordinator, transactionCoordinator,
-        kafkaController, forwardingManager, zkClient, config.brokerId, config, metadataCache, metrics, authorizer, quotaManagers,
-        fetchManager, brokerTopicStats, clusterId, time, tokenManager, brokerFeatures, featureCache, brokerMetadataListener,
-        Some(quotaCache))
-=======
         replicaManager, null, groupCoordinator, transactionCoordinator,
         null, forwardingManager, null, config.brokerId, config, metadataCache, metrics, authorizer, quotaManagers,
-        fetchManager, brokerTopicStats, clusterId, time, tokenManager, brokerFeatures, featureCache, brokerMetadataListener)
->>>>>>> b1e17a17
+        fetchManager, brokerTopicStats, clusterId, time, tokenManager, brokerFeatures, featureCache, brokerMetadataListener, Some(quotaCache))
 
       dataPlaneRequestHandlerPool = new KafkaRequestHandlerPool(config.brokerId, socketServer.dataPlaneRequestChannel, dataPlaneRequestProcessor, time,
         config.numIoThreads, s"${SocketServer.DataPlaneMetricPrefix}RequestHandlerAvgIdlePercent", SocketServer.DataPlaneThreadPrefix)
 
       socketServer.controlPlaneRequestChannelOpt.foreach { controlPlaneRequestChannel =>
         controlPlaneRequestProcessor = new KafkaApis(controlPlaneRequestChannel,
-<<<<<<< HEAD
-          replicaManager, adminManager, groupCoordinator, transactionCoordinator,
-          kafkaController, forwardingManager, zkClient, config.brokerId, config, metadataCache, metrics, authorizer, quotaManagers,
-          fetchManager, brokerTopicStats, clusterId, time, tokenManager, brokerFeatures, featureCache, brokerMetadataListener,
-          Some(quotaCache))
-=======
           replicaManager, null, groupCoordinator, transactionCoordinator,
           null, forwardingManager, null, config.brokerId, config, metadataCache, metrics, authorizer, quotaManagers,
-          fetchManager, brokerTopicStats, clusterId, time, tokenManager, brokerFeatures, featureCache, brokerMetadataListener)
->>>>>>> b1e17a17
+          fetchManager, brokerTopicStats, clusterId, time, tokenManager, brokerFeatures, featureCache, brokerMetadataListener, Some(quotaCache))
 
         controlPlaneRequestHandlerPool = new KafkaRequestHandlerPool(config.brokerId, socketServer.controlPlaneRequestChannelOpt.get, controlPlaneRequestProcessor, time,
           1, s"${SocketServer.ControlPlaneMetricPrefix}RequestHandlerAvgIdlePercent", SocketServer.ControlPlaneThreadPrefix)
