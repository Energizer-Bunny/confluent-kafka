/**
 * Licensed to the Apache Software Foundation (ASF) under one or more
 * contributor license agreements.  See the NOTICE file distributed with
 * this work for additional information regarding copyright ownership.
 * The ASF licenses this file to You under the Apache License, Version 2.0
 * (the "License"); you may not use this file except in compliance with
 * the License.  You may obtain a copy of the License at
 *
 *    http://www.apache.org/licenses/LICENSE-2.0
 *
 * Unless required by applicable law or agreed to in writing, software
 * distributed under the License is distributed on an "AS IS" BASIS,
 * WITHOUT WARRANTIES OR CONDITIONS OF ANY KIND, either express or implied.
 * See the License for the specific language governing permissions and
 * limitations under the License.
 */
package kafka.server

import java.io.File
import java.util.Optional
import java.util.concurrent.{Future, TimeUnit}
import java.util.concurrent.atomic.{AtomicBoolean, AtomicLong}
import java.util.concurrent.locks.Lock

import com.yammer.metrics.core.Meter
import kafka.api._
import kafka.cluster.{Broker, BrokerEndPoint, Partition}
import kafka.common.RecordValidationException
import kafka.controller.{KafkaController, StateChangeLogger}
import kafka.log._
import kafka.metrics.KafkaMetricsGroup
import kafka.server.{FetchMetadata => SFetchMetadata}
import kafka.server.HostedPartition.Online
import kafka.server.QuotaFactory.QuotaManagers
import kafka.server.checkpoints.{LazyOffsetCheckpoints, OffsetCheckpointFile, OffsetCheckpoints}
import kafka.server.metadata.BrokerMetadataListener
import kafka.utils._
import kafka.utils.Implicits._
import kafka.zk.KafkaZkClient
import org.apache.kafka.common.{ElectionType, IsolationLevel, Node, TopicPartition}
import org.apache.kafka.common.errors._
import org.apache.kafka.common.internals.Topic
import org.apache.kafka.common.message.LeaderAndIsrRequestData.LeaderAndIsrPartitionState
import org.apache.kafka.common.message.DeleteRecordsResponseData.DeleteRecordsPartitionResult
import org.apache.kafka.common.message.{DescribeLogDirsResponseData, FetchResponseData, LeaderAndIsrResponseData}
import org.apache.kafka.common.message.LeaderAndIsrResponseData.LeaderAndIsrPartitionError
import org.apache.kafka.common.message.OffsetForLeaderEpochRequestData.{OffsetForLeaderTopic}
import org.apache.kafka.common.message.OffsetForLeaderEpochResponseData.{OffsetForLeaderTopicResult, EpochEndOffset}
import org.apache.kafka.common.message.StopReplicaRequestData.StopReplicaPartitionState
import org.apache.kafka.common.metrics.Metrics
import org.apache.kafka.common.network.ListenerName
import org.apache.kafka.common.protocol.Errors
import org.apache.kafka.common.record.FileRecords.TimestampAndOffset
import org.apache.kafka.common.record._
import org.apache.kafka.common.replica.PartitionView.DefaultPartitionView
import org.apache.kafka.common.replica.ReplicaView.DefaultReplicaView
import org.apache.kafka.common.replica.{ClientMetadata, _}
import org.apache.kafka.common.requests.FetchRequest.PartitionData
import org.apache.kafka.common.requests.FetchResponse.AbortedTransaction
import org.apache.kafka.common.requests.ProduceResponse.PartitionResponse
import org.apache.kafka.common.requests._
import org.apache.kafka.common.utils.Time

import scala.jdk.CollectionConverters._
import scala.collection.{Map, Seq, Set, mutable}
import scala.compat.java8.OptionConverters._

/*
 * Result metadata of a log append operation on the log
 */
case class LogAppendResult(info: LogAppendInfo, exception: Option[Throwable] = None) {
  def error: Errors = exception match {
    case None => Errors.NONE
    case Some(e) => Errors.forException(e)
  }
}

case class LogDeleteRecordsResult(requestedOffset: Long, lowWatermark: Long, exception: Option[Throwable] = None) {
  def error: Errors = exception match {
    case None => Errors.NONE
    case Some(e) => Errors.forException(e)
  }
}

/**
 * Result metadata of a log read operation on the log
 * @param info @FetchDataInfo returned by the @Log read
 * @param divergingEpoch Optional epoch and end offset which indicates the largest epoch such
 *                       that subsequent records are known to diverge on the follower/consumer
 * @param highWatermark high watermark of the local replica
 * @param leaderLogStartOffset The log start offset of the leader at the time of the read
 * @param leaderLogEndOffset The log end offset of the leader at the time of the read
 * @param followerLogStartOffset The log start offset of the follower taken from the Fetch request
 * @param fetchTimeMs The time the fetch was received
 * @param lastStableOffset Current LSO or None if the result has an exception
 * @param preferredReadReplica the preferred read replica to be used for future fetches
 * @param exception Exception if error encountered while reading from the log
 */
case class LogReadResult(info: FetchDataInfo,
                         divergingEpoch: Option[FetchResponseData.EpochEndOffset],
                         highWatermark: Long,
                         leaderLogStartOffset: Long,
                         leaderLogEndOffset: Long,
                         followerLogStartOffset: Long,
                         fetchTimeMs: Long,
                         lastStableOffset: Option[Long],
                         preferredReadReplica: Option[Int] = None,
                         exception: Option[Throwable] = None) {

  def error: Errors = exception match {
    case None => Errors.NONE
    case Some(e) => Errors.forException(e)
  }

  def withEmptyFetchInfo: LogReadResult =
    copy(info = FetchDataInfo(LogOffsetMetadata.UnknownOffsetMetadata, MemoryRecords.EMPTY))

  override def toString = {
    "LogReadResult(" +
      s"info=$info, " +
      s"divergingEpoch=$divergingEpoch, " +
      s"highWatermark=$highWatermark, " +
      s"leaderLogStartOffset=$leaderLogStartOffset, " +
      s"leaderLogEndOffset=$leaderLogEndOffset, " +
      s"followerLogStartOffset=$followerLogStartOffset, " +
      s"fetchTimeMs=$fetchTimeMs, " +
      s"preferredReadReplica=$preferredReadReplica, " +
      s"lastStableOffset=$lastStableOffset, " +
      s"error=$error" +
      ")"
  }

}

case class FetchPartitionData(error: Errors = Errors.NONE,
                              highWatermark: Long,
                              logStartOffset: Long,
                              records: Records,
                              divergingEpoch: Option[FetchResponseData.EpochEndOffset],
                              lastStableOffset: Option[Long],
                              abortedTransactions: Option[List[AbortedTransaction]],
                              preferredReadReplica: Option[Int],
                              isReassignmentFetch: Boolean)


/**
 * Trait to represent the state of hosted partitions. We create a concrete (active) Partition
 * instance when the broker receives a LeaderAndIsr request from the controller indicating
 * that it should be either a leader or follower of a partition.
 */
sealed trait HostedPartition
object HostedPartition {
  /**
   * This broker does not have any state for this partition locally.
   */
  final object None extends HostedPartition

  /**
   * This broker hosts the partition and it is online.
   */
  final case class Online(partition: Partition) extends HostedPartition

  /**
   * This broker hosts the partition, but it is in an offline log directory.
   */
  final object Offline extends HostedPartition
}

case class IsrChangePropagationConfig(
  // How often to check for ISR
  checkIntervalMs: Long,

  // Maximum time that an ISR change may be delayed before sending the notification
  maxDelayMs: Long,

  // Maximum time to await additional changes before sending the notification
  lingerMs: Long
)

object ReplicaManager {
  val HighWatermarkFilename = "replication-offset-checkpoint"

  // This field is mutable to allow overriding change notification behavior in test cases
  @volatile var DefaultIsrPropagationConfig: IsrChangePropagationConfig = IsrChangePropagationConfig(
    checkIntervalMs = 2500,
    lingerMs = 5000,
    maxDelayMs = 60000,
  )
}

class ReplicaManager(val config: KafkaConfig,
                     metrics: Metrics,
                     time: Time,
                     val zkClient: Option[KafkaZkClient], // must be supplied with IBP < KAFKA_2_7_IV2
                     scheduler: Scheduler,
                     val logManager: LogManager,
                     val isShuttingDown: AtomicBoolean,
                     quotaManagers: QuotaManagers,
                     val brokerTopicStats: BrokerTopicStats,
                     val metadataCache: MetadataCache,
                     logDirFailureChannel: LogDirFailureChannel,
                     val delayedProducePurgatory: DelayedOperationPurgatory[DelayedProduce],
                     val delayedFetchPurgatory: DelayedOperationPurgatory[DelayedFetch],
                     val delayedDeleteRecordsPurgatory: DelayedOperationPurgatory[DelayedDeleteRecords],
                     val delayedElectLeaderPurgatory: DelayedOperationPurgatory[DelayedElectLeader],
                     threadNamePrefix: Option[String],
                     val alterIsrManager: AlterIsrManager,
                     val brokerMetadataListenerFuture: Option[Future[BrokerMetadataListener]] = None // must be supplied in KIP-500 mode, see kafka.cluster.Partition
                    ) extends Logging with KafkaMetricsGroup {

  if (zkClient.isEmpty && brokerMetadataListenerFuture.isEmpty) {
    throw new IllegalArgumentException("Must supply either ZooKeeper client or broker metadata listener to Replica Manager")
  }
  def this(config: KafkaConfig,
           metrics: Metrics,
           time: Time,
           zkClient: Option[KafkaZkClient],
           scheduler: Scheduler,
           logManager: LogManager,
           isShuttingDown: AtomicBoolean,
           quotaManagers: QuotaManagers,
           brokerTopicStats: BrokerTopicStats,
           metadataCache: MetadataCache,
           logDirFailureChannel: LogDirFailureChannel,
           alterIsrManager: AlterIsrManager,
           threadNamePrefix: Option[String],
           brokerMetadataListenerFuture: Option[Future[BrokerMetadataListener]]) = {
    this(config, metrics, time, zkClient, scheduler, logManager, isShuttingDown,
      quotaManagers, brokerTopicStats, metadataCache, logDirFailureChannel,
      DelayedOperationPurgatory[DelayedProduce](
        purgatoryName = "Produce", brokerId = config.brokerId,
        purgeInterval = config.producerPurgatoryPurgeIntervalRequests),
      DelayedOperationPurgatory[DelayedFetch](
        purgatoryName = "Fetch", brokerId = config.brokerId,
        purgeInterval = config.fetchPurgatoryPurgeIntervalRequests),
      DelayedOperationPurgatory[DelayedDeleteRecords](
        purgatoryName = "DeleteRecords", brokerId = config.brokerId,
        purgeInterval = config.deleteRecordsPurgatoryPurgeIntervalRequests),
      DelayedOperationPurgatory[DelayedElectLeader](
        purgatoryName = "ElectLeader", brokerId = config.brokerId),
      threadNamePrefix, alterIsrManager, brokerMetadataListenerFuture)
  }

  def this(config: KafkaConfig,
           metrics: Metrics,
           time: Time,
           zkClient: KafkaZkClient,
           scheduler: Scheduler,
           logManager: LogManager,
           isShuttingDown: AtomicBoolean,
           quotaManagers: QuotaManagers,
           brokerTopicStats: BrokerTopicStats,
           metadataCache: MetadataCache,
           logDirFailureChannel: LogDirFailureChannel,
           alterIsrManager: AlterIsrManager,
           threadNamePrefix: Option[String]) = {
    this(config, metrics, time, Some(zkClient), scheduler, logManager, isShuttingDown,
      quotaManagers, brokerTopicStats, metadataCache, logDirFailureChannel, alterIsrManager, threadNamePrefix, None)
  }

  def this(config: KafkaConfig,
           metrics: Metrics,
           time: Time,
           zkClient: KafkaZkClient,
           scheduler: Scheduler,
           logManager: LogManager,
           isShuttingDown: AtomicBoolean,
           quotaManagers: QuotaManagers,
           brokerTopicStats: BrokerTopicStats,
           metadataCache: MetadataCache,
           logDirFailureChannel: LogDirFailureChannel,
           alterIsrManager: AlterIsrManager) = {
    this(config, metrics, time, zkClient, scheduler, logManager, isShuttingDown,
      quotaManagers, brokerTopicStats, metadataCache, logDirFailureChannel, alterIsrManager, None)
  }

  /* epoch of the controller that last changed the leader */
  @volatile var controllerEpoch: Int = KafkaController.InitialControllerEpoch
  private val localBrokerId = config.brokerId
  private val allPartitions = new Pool[TopicPartition, HostedPartition](
    valueFactory = Some(tp => HostedPartition.Online(Partition(tp, time, this)))
  )
  private val replicaStateChangeLock = new Object
  val replicaFetcherManager = createReplicaFetcherManager(metrics, time, threadNamePrefix, quotaManagers.follower)
  def getReplicaFetcherManager(): ReplicaFetcherManager = replicaFetcherManager
  val replicaAlterLogDirsManager = createReplicaAlterLogDirsManager(quotaManagers.alterLogDirs, brokerTopicStats)
  private val highWatermarkCheckPointThreadStarted = new AtomicBoolean(false)
  @volatile var highWatermarkCheckpoints: Map[String, OffsetCheckpointFile] = logManager.liveLogDirs.map(dir =>
    (dir.getAbsolutePath, new OffsetCheckpointFile(new File(dir, ReplicaManager.HighWatermarkFilename), logDirFailureChannel))).toMap

  this.logIdent = s"[ReplicaManager broker=$localBrokerId] "
  private val stateChangeLogger = new StateChangeLogger(localBrokerId, inControllerContext = false, None)

  private val isrChangeNotificationConfig = ReplicaManager.DefaultIsrPropagationConfig
  private val isrChangeSet: mutable.Set[TopicPartition] = new mutable.HashSet[TopicPartition]()
  private val lastIsrChangeMs = new AtomicLong(time.milliseconds())
  private val lastIsrPropagationMs = new AtomicLong(time.milliseconds())

  private var logDirFailureHandler: LogDirFailureHandler = null

  private class LogDirFailureHandler(name: String, haltBrokerOnDirFailure: Boolean) extends ShutdownableThread(name) {
    override def doWork(): Unit = {
      val newOfflineLogDir = logDirFailureChannel.takeNextOfflineLogDir()
      if (haltBrokerOnDirFailure) {
        fatal(s"Halting broker because dir $newOfflineLogDir is offline")
        Exit.halt(1)
      }
      handleLogDirFailure(newOfflineLogDir)
    }
  }

  // Visible for testing
  private[server] val replicaSelectorOpt: Option[ReplicaSelector] = createReplicaSelector()

  newGauge("LeaderCount", () => leaderPartitionsIterator.size)
  // Visible for testing
  private[kafka] val partitionCount = newGauge("PartitionCount", () => allPartitions.size)
  newGauge("OfflineReplicaCount", () => offlinePartitionCount)
  newGauge("UnderReplicatedPartitions", () => underReplicatedPartitionCount)
  newGauge("UnderMinIsrPartitionCount", () => leaderPartitionsIterator.count(_.isUnderMinIsr))
  newGauge("AtMinIsrPartitionCount", () => leaderPartitionsIterator.count(_.isAtMinIsr))
  newGauge("ReassigningPartitions", () => reassigningPartitionsCount)

  def reassigningPartitionsCount: Int = leaderPartitionsIterator.count(_.isReassigning)

  val isrExpandRate: Meter = newMeter("IsrExpandsPerSec", "expands", TimeUnit.SECONDS)
  val isrShrinkRate: Meter = newMeter("IsrShrinksPerSec", "shrinks", TimeUnit.SECONDS)
  val failedIsrUpdatesRate: Meter = newMeter("FailedIsrUpdatesPerSec", "failedUpdates", TimeUnit.SECONDS)

  def underReplicatedPartitionCount: Int = leaderPartitionsIterator.count(_.isUnderReplicated)

  def startHighWatermarkCheckPointThread(): Unit = {
    if (highWatermarkCheckPointThreadStarted.compareAndSet(false, true))
      scheduler.schedule("highwatermark-checkpoint", checkpointHighWatermarks _, period = config.replicaHighWatermarkCheckpointIntervalMs, unit = TimeUnit.MILLISECONDS)
  }

  def recordIsrChange(topicPartition: TopicPartition): Unit = {
    if (!config.interBrokerProtocolVersion.isAlterIsrSupported) {
      isrChangeSet synchronized {
        isrChangeSet += topicPartition
        lastIsrChangeMs.set(time.milliseconds())
      }
    }
  }
  /**
   * This function periodically runs to see if ISR needs to be propagated. It propagates ISR when:
   * 1. There is ISR change not propagated yet.
   * 2. There is no ISR Change in the last five seconds, or it has been more than 60 seconds since the last ISR propagation.
   * This allows an occasional ISR change to be propagated within a few seconds, and avoids overwhelming controller and
   * other brokers when large amount of ISR change occurs.
   */
  def maybePropagateIsrChanges(): Unit = {
    val now = time.milliseconds()
    isrChangeSet synchronized {
      if (isrChangeSet.nonEmpty &&
        (lastIsrChangeMs.get() + isrChangeNotificationConfig.lingerMs < now ||
          lastIsrPropagationMs.get() + isrChangeNotificationConfig.maxDelayMs < now)) {
        zkClient.foreach(_.propagateIsrChanges(isrChangeSet))
        isrChangeSet.clear()
        lastIsrPropagationMs.set(now)
      }
    }
  }

  // When ReplicaAlterDirThread finishes replacing a current replica with a future replica, it will
  // remove the partition from the partition state map. But it will not close itself even if the
  // partition state map is empty. Thus we need to call shutdownIdleReplicaAlterDirThread() periodically
  // to shutdown idle ReplicaAlterDirThread
  def shutdownIdleReplicaAlterLogDirsThread(): Unit = {
    replicaAlterLogDirsManager.shutdownIdleFetcherThreads()
  }

  def getLog(topicPartition: TopicPartition): Option[Log] = logManager.getLog(topicPartition)

  def hasDelayedElectionOperations: Boolean = delayedElectLeaderPurgatory.numDelayed != 0

  def tryCompleteElection(key: DelayedOperationKey): Unit = {
    val completed = delayedElectLeaderPurgatory.checkAndComplete(key)
    debug("Request key %s unblocked %d ElectLeader.".format(key.keyLabel, completed))
  }

  def startup(): Unit = {
    // start ISR expiration thread
    // A follower can lag behind leader for up to config.replicaLagTimeMaxMs x 1.5 before it is removed from ISR
    scheduler.schedule("isr-expiration", maybeShrinkIsr _, period = config.replicaLagTimeMaxMs / 2, unit = TimeUnit.MILLISECONDS)
    // If using AlterIsr, we don't need the znode ISR propagation
<<<<<<< HEAD
    if (config.interBrokerProtocolVersion < KAFKA_2_7_IV2) {
      if (zkClient.isEmpty) {
        throw new IllegalStateException(s"Must supply zkClient with IBP < KAFKA_2_7_IV2: ${config.interBrokerProtocolVersion}")
      }
=======
    if (!config.interBrokerProtocolVersion.isAlterIsrSupported) {
>>>>>>> 0a4c4daa
      scheduler.schedule("isr-change-propagation", maybePropagateIsrChanges _,
        period = isrChangeNotificationConfig.checkIntervalMs, unit = TimeUnit.MILLISECONDS)
    } else {
      alterIsrManager.start()
    }
    scheduler.schedule("shutdown-idle-replica-alter-log-dirs-thread", shutdownIdleReplicaAlterLogDirsThread _, period = 10000L, unit = TimeUnit.MILLISECONDS)

    // If inter-broker protocol (IBP) < 1.0, the controller will send LeaderAndIsrRequest V0 which does not include isNew field.
    // In this case, the broker receiving the request cannot determine whether it is safe to create a partition if a log directory has failed.
    // Thus, we choose to halt the broker on any log diretory failure if IBP < 1.0
    val haltBrokerOnFailure = config.interBrokerProtocolVersion < KAFKA_1_0_IV0
    logDirFailureHandler = new LogDirFailureHandler("LogDirFailureHandler", haltBrokerOnFailure)
    logDirFailureHandler.start()
  }

  private def maybeRemoveTopicMetrics(topic: String): Unit = {
    val topicHasOnlinePartition = allPartitions.values.exists {
      case HostedPartition.Online(partition) => topic == partition.topic
      case HostedPartition.None | HostedPartition.Offline => false
    }
    if (!topicHasOnlinePartition)
      brokerTopicStats.removeMetrics(topic)
  }

  private def completeDelayedFetchOrProduceRequests(topicPartition: TopicPartition): Unit = {
    val topicPartitionOperationKey = TopicPartitionOperationKey(topicPartition)
    delayedProducePurgatory.checkAndComplete(topicPartitionOperationKey)
    delayedFetchPurgatory.checkAndComplete(topicPartitionOperationKey)
  }

  def stopReplicas(correlationId: Int,
                   controllerId: Int,
                   controllerEpoch: Int,
                   brokerEpoch: Long,
                   partitionStates: Map[TopicPartition, StopReplicaPartitionState]
                  ): (mutable.Map[TopicPartition, Errors], Errors) = {
    replicaStateChangeLock synchronized {
      stateChangeLogger.info(s"Handling StopReplica request correlationId $correlationId from controller " +
        s"$controllerId for ${partitionStates.size} partitions")
      if (stateChangeLogger.isTraceEnabled)
        partitionStates.forKeyValue { (topicPartition, partitionState) =>
          stateChangeLogger.trace(s"Received StopReplica request $partitionState " +
            s"correlation id $correlationId from controller $controllerId " +
            s"epoch $controllerEpoch for partition $topicPartition")
        }

      val responseMap = new collection.mutable.HashMap[TopicPartition, Errors]
      if (controllerEpoch < this.controllerEpoch) {
        stateChangeLogger.warn(s"Ignoring StopReplica request from " +
          s"controller $controllerId with correlation id $correlationId " +
          s"since its controller epoch $controllerEpoch is old. " +
          s"Latest known controller epoch is ${this.controllerEpoch}")
        (responseMap, Errors.STALE_CONTROLLER_EPOCH)
      } else {
        this.controllerEpoch = controllerEpoch

        val stoppedPartitions = mutable.Map.empty[TopicPartition, StopReplicaPartitionState]
        partitionStates.forKeyValue { (topicPartition, partitionState) =>
          val deletePartition = partitionState.deletePartition

          getPartition(topicPartition) match {
            case HostedPartition.Offline =>
              stateChangeLogger.warn(s"Ignoring StopReplica request (delete=$deletePartition) from " +
                s"controller $controllerId with correlation id $correlationId " +
                s"epoch $controllerEpoch for partition $topicPartition as the local replica for the " +
                "partition is in an offline log directory")
              responseMap.put(topicPartition, Errors.KAFKA_STORAGE_ERROR)

            case HostedPartition.Online(partition) =>
              val currentLeaderEpoch = partition.getLeaderEpoch
              val requestLeaderEpoch = partitionState.leaderEpoch
              // When a topic is deleted, the leader epoch is not incremented. To circumvent this,
              // a sentinel value (EpochDuringDelete) overwriting any previous epoch is used.
              // When an older version of the StopReplica request which does not contain the leader
              // epoch, a sentinel value (NoEpoch) is used and bypass the epoch validation.
              if (requestLeaderEpoch == LeaderAndIsr.EpochDuringDelete ||
                  requestLeaderEpoch == LeaderAndIsr.NoEpoch ||
                  requestLeaderEpoch > currentLeaderEpoch) {
                stoppedPartitions += topicPartition -> partitionState
                // Assume that everything will go right. It is overwritten in case of an error.
                responseMap.put(topicPartition, Errors.NONE)
              } else if (requestLeaderEpoch < currentLeaderEpoch) {
                stateChangeLogger.warn(s"Ignoring StopReplica request (delete=$deletePartition) from " +
                  s"controller $controllerId with correlation id $correlationId " +
                  s"epoch $controllerEpoch for partition $topicPartition since its associated " +
                  s"leader epoch $requestLeaderEpoch is smaller than the current " +
                  s"leader epoch $currentLeaderEpoch")
                responseMap.put(topicPartition, Errors.FENCED_LEADER_EPOCH)
              } else {
                stateChangeLogger.info(s"Ignoring StopReplica request (delete=$deletePartition) from " +
                  s"controller $controllerId with correlation id $correlationId " +
                  s"epoch $controllerEpoch for partition $topicPartition since its associated " +
                  s"leader epoch $requestLeaderEpoch matches the current leader epoch")
                responseMap.put(topicPartition, Errors.FENCED_LEADER_EPOCH)
              }

            case HostedPartition.None =>
              // Delete log and corresponding folders in case replica manager doesn't hold them anymore.
              // This could happen when topic is being deleted while broker is down and recovers.
              stoppedPartitions += topicPartition -> partitionState
              responseMap.put(topicPartition, Errors.NONE)
          }
        }

        // First stop fetchers for all partitions.
        val partitions = stoppedPartitions.keySet
        replicaFetcherManager.removeFetcherForPartitions(partitions)
        replicaAlterLogDirsManager.removeFetcherForPartitions(partitions)

        // Second remove deleted partitions from the partition map. Fetchers rely on the
        // ReplicaManager to get Partition's information so they must be stopped first.
        val deletedPartitions = mutable.Set.empty[TopicPartition]
        stoppedPartitions.forKeyValue { (topicPartition, partitionState) =>
          if (partitionState.deletePartition) {
            getPartition(topicPartition) match {
              case hostedPartition@HostedPartition.Online(partition) =>
                if (allPartitions.remove(topicPartition, hostedPartition)) {
                  maybeRemoveTopicMetrics(topicPartition.topic)
                  // Logs are not deleted here. They are deleted in a single batch later on.
                  // This is done to avoid having to checkpoint for every deletions.
                  partition.delete()
                }

              case _ =>
            }

            deletedPartitions += topicPartition
          }

          // If we were the leader, we may have some operations still waiting for completion.
          // We force completion to prevent them from timing out.
          completeDelayedFetchOrProduceRequests(topicPartition)
        }

        // Third delete the logs and checkpoint.
        logManager.asyncDelete(deletedPartitions, (topicPartition, exception) => {
          exception match {
            case e: KafkaStorageException =>
              stateChangeLogger.error(s"Ignoring StopReplica request (delete=true) from " +
                s"controller $controllerId with correlation id $correlationId " +
                s"epoch $controllerEpoch for partition $topicPartition as the local replica for the " +
                "partition is in an offline log directory")
              responseMap.put(topicPartition, Errors.KAFKA_STORAGE_ERROR)

            case e =>
              stateChangeLogger.error(s"Ignoring StopReplica request (delete=true) from " +
                s"controller $controllerId with correlation id $correlationId " +
                s"epoch $controllerEpoch for partition $topicPartition due to an unexpected " +
                s"${e.getClass.getName} exception: ${e.getMessage}")
              responseMap.put(topicPartition, Errors.forException(e))
          }
        })

        (responseMap, Errors.NONE)
      }
    }
  }

  def getPartition(topicPartition: TopicPartition): HostedPartition = {
    Option(allPartitions.get(topicPartition)).getOrElse(HostedPartition.None)
  }

  def isAddingReplica(topicPartition: TopicPartition, replicaId: Int): Boolean = {
    getPartition(topicPartition) match {
      case Online(partition) => partition.isAddingReplica(replicaId)
      case _ => false
    }
  }

  // Visible for testing
  def createPartition(topicPartition: TopicPartition): Partition = {
    val partition = Partition(topicPartition, time, this)
    allPartitions.put(topicPartition, HostedPartition.Online(partition))
    partition
  }

  def nonOfflinePartition(topicPartition: TopicPartition): Option[Partition] = {
    getPartition(topicPartition) match {
      case HostedPartition.Online(partition) => Some(partition)
      case HostedPartition.None | HostedPartition.Offline => None
    }
  }

  // An iterator over all non offline partitions. This is a weakly consistent iterator; a partition made offline after
  // the iterator has been constructed could still be returned by this iterator.
  private def nonOfflinePartitionsIterator: Iterator[Partition] = {
    allPartitions.values.iterator.flatMap {
      case HostedPartition.Online(partition) => Some(partition)
      case HostedPartition.None | HostedPartition.Offline => None
    }
  }

  private def offlinePartitionCount: Int = {
    allPartitions.values.iterator.count(_ == HostedPartition.Offline)
  }

  def getPartitionOrException(topicPartition: TopicPartition): Partition = {
    getPartitionOrError(topicPartition) match {
      case Left(Errors.KAFKA_STORAGE_ERROR) =>
        throw new KafkaStorageException(s"Partition $topicPartition is in an offline log directory")

      case Left(error) =>
        throw error.exception(s"Error while fetching partition state for $topicPartition")

      case Right(partition) => partition
    }
  }

  def getPartitionOrError(topicPartition: TopicPartition): Either[Errors, Partition] = {
    getPartition(topicPartition) match {
      case HostedPartition.Online(partition) =>
        Right(partition)

      case HostedPartition.Offline =>
        Left(Errors.KAFKA_STORAGE_ERROR)

      case HostedPartition.None if metadataCache.contains(topicPartition) =>
        // The topic exists, but this broker is no longer a replica of it, so we return NOT_LEADER_OR_FOLLOWER which
        // forces clients to refresh metadata to find the new location. This can happen, for example,
        // during a partition reassignment if a produce request from the client is sent to a broker after
        // the local replica has been deleted.
        Left(Errors.NOT_LEADER_OR_FOLLOWER)

      case HostedPartition.None =>
        Left(Errors.UNKNOWN_TOPIC_OR_PARTITION)
    }
  }

  def localLogOrException(topicPartition: TopicPartition): Log = {
    getPartitionOrException(topicPartition).localLogOrException
  }

  def futureLocalLogOrException(topicPartition: TopicPartition): Log = {
    getPartitionOrException(topicPartition).futureLocalLogOrException
  }

  def futureLogExists(topicPartition: TopicPartition): Boolean = {
    getPartitionOrException(topicPartition).futureLog.isDefined
  }

  def localLog(topicPartition: TopicPartition): Option[Log] = {
    nonOfflinePartition(topicPartition).flatMap(_.log)
  }

  def getLogDir(topicPartition: TopicPartition): Option[String] = {
    localLog(topicPartition).map(_.parentDir)
  }

  /**
   * TODO: move this action queue to handle thread so we can simplify concurrency handling
   */
  private val actionQueue = new ActionQueue

  def tryCompleteActions(): Unit = actionQueue.tryCompleteActions()

  /**
   * Append messages to leader replicas of the partition, and wait for them to be replicated to other replicas;
   * the callback function will be triggered either when timeout or the required acks are satisfied;
   * if the callback function itself is already synchronized on some object then pass this object to avoid deadlock.
   *
   * Noted that all pending delayed check operations are stored in a queue. All callers to ReplicaManager.appendRecords()
   * are expected to call ActionQueue.tryCompleteActions for all affected partitions, without holding any conflicting
   * locks.
   */
  def appendRecords(timeout: Long,
                    requiredAcks: Short,
                    internalTopicsAllowed: Boolean,
                    origin: AppendOrigin,
                    entriesPerPartition: Map[TopicPartition, MemoryRecords],
                    responseCallback: Map[TopicPartition, PartitionResponse] => Unit,
                    delayedProduceLock: Option[Lock] = None,
                    recordConversionStatsCallback: Map[TopicPartition, RecordConversionStats] => Unit = _ => ()): Unit = {
    if (isValidRequiredAcks(requiredAcks)) {
      val sTime = time.milliseconds
      val localProduceResults = appendToLocalLog(internalTopicsAllowed = internalTopicsAllowed,
        origin, entriesPerPartition, requiredAcks)
      debug("Produce to local log in %d ms".format(time.milliseconds - sTime))

      val produceStatus = localProduceResults.map { case (topicPartition, result) =>
        topicPartition ->
                ProducePartitionStatus(
                  result.info.lastOffset + 1, // required offset
                  new PartitionResponse(result.error, result.info.firstOffset.getOrElse(-1), result.info.logAppendTime,
                    result.info.logStartOffset, result.info.recordErrors.asJava, result.info.errorMessage)) // response status
      }

      actionQueue.add {
        () =>
          localProduceResults.foreach {
            case (topicPartition, result) =>
              val requestKey = TopicPartitionOperationKey(topicPartition)
              result.info.leaderHwChange match {
                case LeaderHwChange.Increased =>
                  // some delayed operations may be unblocked after HW changed
                  delayedProducePurgatory.checkAndComplete(requestKey)
                  delayedFetchPurgatory.checkAndComplete(requestKey)
                  delayedDeleteRecordsPurgatory.checkAndComplete(requestKey)
                case LeaderHwChange.Same =>
                  // probably unblock some follower fetch requests since log end offset has been updated
                  delayedFetchPurgatory.checkAndComplete(requestKey)
                case LeaderHwChange.None =>
                  // nothing
              }
          }
      }

      recordConversionStatsCallback(localProduceResults.map { case (k, v) => k -> v.info.recordConversionStats })

      if (delayedProduceRequestRequired(requiredAcks, entriesPerPartition, localProduceResults)) {
        // create delayed produce operation
        val produceMetadata = ProduceMetadata(requiredAcks, produceStatus)
        val delayedProduce = new DelayedProduce(timeout, produceMetadata, this, responseCallback, delayedProduceLock)

        // create a list of (topic, partition) pairs to use as keys for this delayed produce operation
        val producerRequestKeys = entriesPerPartition.keys.map(TopicPartitionOperationKey(_)).toSeq

        // try to complete the request immediately, otherwise put it into the purgatory
        // this is because while the delayed produce operation is being created, new
        // requests may arrive and hence make this operation completable.
        delayedProducePurgatory.tryCompleteElseWatch(delayedProduce, producerRequestKeys)

      } else {
        // we can respond immediately
        val produceResponseStatus = produceStatus.map { case (k, status) => k -> status.responseStatus }
        responseCallback(produceResponseStatus)
      }
    } else {
      // If required.acks is outside accepted range, something is wrong with the client
      // Just return an error and don't handle the request at all
      val responseStatus = entriesPerPartition.map { case (topicPartition, _) =>
        topicPartition -> new PartitionResponse(Errors.INVALID_REQUIRED_ACKS,
          LogAppendInfo.UnknownLogAppendInfo.firstOffset.getOrElse(-1), RecordBatch.NO_TIMESTAMP, LogAppendInfo.UnknownLogAppendInfo.logStartOffset)
      }
      responseCallback(responseStatus)
    }
  }

  /**
   * Delete records on leader replicas of the partition, and wait for delete records operation be propagated to other replicas;
   * the callback function will be triggered either when timeout or logStartOffset of all live replicas have reached the specified offset
   */
  private def deleteRecordsOnLocalLog(offsetPerPartition: Map[TopicPartition, Long]): Map[TopicPartition, LogDeleteRecordsResult] = {
    trace("Delete records on local logs to offsets [%s]".format(offsetPerPartition))
    offsetPerPartition.map { case (topicPartition, requestedOffset) =>
      // reject delete records operation on internal topics
      if (Topic.isInternal(topicPartition.topic)) {
        (topicPartition, LogDeleteRecordsResult(-1L, -1L, Some(new InvalidTopicException(s"Cannot delete records of internal topic ${topicPartition.topic}"))))
      } else {
        try {
          val partition = getPartitionOrException(topicPartition)
          val logDeleteResult = partition.deleteRecordsOnLeader(requestedOffset)
          (topicPartition, logDeleteResult)
        } catch {
          case e@ (_: UnknownTopicOrPartitionException |
                   _: NotLeaderOrFollowerException |
                   _: OffsetOutOfRangeException |
                   _: PolicyViolationException |
                   _: KafkaStorageException) =>
            (topicPartition, LogDeleteRecordsResult(-1L, -1L, Some(e)))
          case t: Throwable =>
            error("Error processing delete records operation on partition %s".format(topicPartition), t)
            (topicPartition, LogDeleteRecordsResult(-1L, -1L, Some(t)))
        }
      }
    }
  }

  // If there exists a topic partition that meets the following requirement,
  // we need to put a delayed DeleteRecordsRequest and wait for the delete records operation to complete
  //
  // 1. the delete records operation on this partition is successful
  // 2. low watermark of this partition is smaller than the specified offset
  private def delayedDeleteRecordsRequired(localDeleteRecordsResults: Map[TopicPartition, LogDeleteRecordsResult]): Boolean = {
    localDeleteRecordsResults.exists{ case (_, deleteRecordsResult) =>
      deleteRecordsResult.exception.isEmpty && deleteRecordsResult.lowWatermark < deleteRecordsResult.requestedOffset
    }
  }

  /**
   * For each pair of partition and log directory specified in the map, if the partition has already been created on
   * this broker, move its log files to the specified log directory. Otherwise, record the pair in the memory so that
   * the partition will be created in the specified log directory when broker receives LeaderAndIsrRequest for the partition later.
   */
  def alterReplicaLogDirs(partitionDirs: Map[TopicPartition, String]): Map[TopicPartition, Errors] = {
    replicaStateChangeLock synchronized {
      partitionDirs.map { case (topicPartition, destinationDir) =>
        try {
          /* If the topic name is exceptionally long, we can't support altering the log directory.
           * See KAFKA-4893 for details.
           * TODO: fix this by implementing topic IDs. */
          if (Log.logFutureDirName(topicPartition).size > 255)
            throw new InvalidTopicException("The topic name is too long.")
          if (!logManager.isLogDirOnline(destinationDir))
            throw new KafkaStorageException(s"Log directory $destinationDir is offline")

          getPartition(topicPartition) match {
            case HostedPartition.Online(partition) =>
              // Stop current replica movement if the destinationDir is different from the existing destination log directory
              if (partition.futureReplicaDirChanged(destinationDir)) {
                replicaAlterLogDirsManager.removeFetcherForPartitions(Set(topicPartition))
                partition.removeFutureLocalReplica()
              }
            case HostedPartition.Offline =>
              throw new KafkaStorageException(s"Partition $topicPartition is offline")

            case HostedPartition.None => // Do nothing
          }

          // If the log for this partition has not been created yet:
          // 1) Record the destination log directory in the memory so that the partition will be created in this log directory
          //    when broker receives LeaderAndIsrRequest for this partition later.
          // 2) Respond with NotLeaderOrFollowerException for this partition in the AlterReplicaLogDirsResponse
          logManager.maybeUpdatePreferredLogDir(topicPartition, destinationDir)

          // throw NotLeaderOrFollowerException if replica does not exist for the given partition
          val partition = getPartitionOrException(topicPartition)
          partition.localLogOrException

          // If the destinationLDir is different from the current log directory of the replica:
          // - If there is no offline log directory, create the future log in the destinationDir (if it does not exist) and
          //   start ReplicaAlterDirThread to move data of this partition from the current log to the future log
          // - Otherwise, return KafkaStorageException. We do not create the future log while there is offline log directory
          //   so that we can avoid creating future log for the same partition in multiple log directories.
          val highWatermarkCheckpoints = new LazyOffsetCheckpoints(this.highWatermarkCheckpoints)
          if (partition.maybeCreateFutureReplica(destinationDir, highWatermarkCheckpoints)) {
            val futureLog = futureLocalLogOrException(topicPartition)
            logManager.abortAndPauseCleaning(topicPartition)

            val initialFetchState = InitialFetchState(BrokerEndPoint(config.brokerId, "localhost", -1),
              partition.getLeaderEpoch, futureLog.highWatermark)
            replicaAlterLogDirsManager.addFetcherForPartitions(Map(topicPartition -> initialFetchState))
          }

          (topicPartition, Errors.NONE)
        } catch {
          case e@(_: InvalidTopicException |
                  _: LogDirNotFoundException |
                  _: ReplicaNotAvailableException |
                  _: KafkaStorageException) =>
            warn(s"Unable to alter log dirs for $topicPartition", e)
            (topicPartition, Errors.forException(e))
          case e: NotLeaderOrFollowerException =>
            // Retaining REPLICA_NOT_AVAILABLE exception for ALTER_REPLICA_LOG_DIRS for compatibility
            warn(s"Unable to alter log dirs for $topicPartition", e)
            (topicPartition, Errors.REPLICA_NOT_AVAILABLE)
          case t: Throwable =>
            error("Error while changing replica dir for partition %s".format(topicPartition), t)
            (topicPartition, Errors.forException(t))
        }
      }
    }
  }

  /*
   * Get the LogDirInfo for the specified list of partitions.
   *
   * Each LogDirInfo specifies the following information for a given log directory:
   * 1) Error of the log directory, e.g. whether the log is online or offline
   * 2) size and lag of current and future logs for each partition in the given log directory. Only logs of the queried partitions
   *    are included. There may be future logs (which will replace the current logs of the partition in the future) on the broker after KIP-113 is implemented.
   */
  def describeLogDirs(partitions: Set[TopicPartition]): List[DescribeLogDirsResponseData.DescribeLogDirsResult] = {
    val logsByDir = logManager.allLogs.groupBy(log => log.parentDir)

    config.logDirs.toSet.map { logDir: String =>
      val absolutePath = new File(logDir).getAbsolutePath
      try {
        if (!logManager.isLogDirOnline(absolutePath))
          throw new KafkaStorageException(s"Log directory $absolutePath is offline")

        logsByDir.get(absolutePath) match {
          case Some(logs) =>
            val topicInfos = logs.groupBy(_.topicPartition.topic).map{case (topic, logs) =>
              new DescribeLogDirsResponseData.DescribeLogDirsTopic().setName(topic).setPartitions(
                logs.filter { log =>
                  partitions.contains(log.topicPartition)
                }.map { log =>
                  new DescribeLogDirsResponseData.DescribeLogDirsPartition()
                    .setPartitionSize(log.size)
                    .setPartitionIndex(log.topicPartition.partition)
                    .setOffsetLag(getLogEndOffsetLag(log.topicPartition, log.logEndOffset, log.isFuture))
                    .setIsFutureKey(log.isFuture)
                }.toList.asJava)
            }.toList.asJava

            new DescribeLogDirsResponseData.DescribeLogDirsResult().setLogDir(absolutePath)
              .setErrorCode(Errors.NONE.code).setTopics(topicInfos)
          case None =>
            new DescribeLogDirsResponseData.DescribeLogDirsResult().setLogDir(absolutePath)
              .setErrorCode(Errors.NONE.code)
        }

      } catch {
        case e: KafkaStorageException =>
          warn("Unable to describe replica dirs for %s".format(absolutePath), e)
          new DescribeLogDirsResponseData.DescribeLogDirsResult()
            .setLogDir(absolutePath)
            .setErrorCode(Errors.KAFKA_STORAGE_ERROR.code)
        case t: Throwable =>
          error(s"Error while describing replica in dir $absolutePath", t)
          new DescribeLogDirsResponseData.DescribeLogDirsResult()
            .setLogDir(absolutePath)
            .setErrorCode(Errors.forException(t).code)
      }
    }.toList
  }

  def getLogEndOffsetLag(topicPartition: TopicPartition, logEndOffset: Long, isFuture: Boolean): Long = {
    localLog(topicPartition) match {
      case Some(log) =>
        if (isFuture)
          log.logEndOffset - logEndOffset
        else
          math.max(log.highWatermark - logEndOffset, 0)
      case None =>
        // return -1L to indicate that the LEO lag is not available if the replica is not created or is offline
        DescribeLogDirsResponse.INVALID_OFFSET_LAG
    }
  }

  def deleteRecords(timeout: Long,
                    offsetPerPartition: Map[TopicPartition, Long],
                    responseCallback: Map[TopicPartition, DeleteRecordsPartitionResult] => Unit): Unit = {
    val timeBeforeLocalDeleteRecords = time.milliseconds
    val localDeleteRecordsResults = deleteRecordsOnLocalLog(offsetPerPartition)
    debug("Delete records on local log in %d ms".format(time.milliseconds - timeBeforeLocalDeleteRecords))

    val deleteRecordsStatus = localDeleteRecordsResults.map { case (topicPartition, result) =>
      topicPartition ->
        DeleteRecordsPartitionStatus(
          result.requestedOffset, // requested offset
          new DeleteRecordsPartitionResult()
            .setLowWatermark(result.lowWatermark)
            .setErrorCode(result.error.code)
            .setPartitionIndex(topicPartition.partition)) // response status
    }

    if (delayedDeleteRecordsRequired(localDeleteRecordsResults)) {
      // create delayed delete records operation
      val delayedDeleteRecords = new DelayedDeleteRecords(timeout, deleteRecordsStatus, this, responseCallback)

      // create a list of (topic, partition) pairs to use as keys for this delayed delete records operation
      val deleteRecordsRequestKeys = offsetPerPartition.keys.map(TopicPartitionOperationKey(_)).toSeq

      // try to complete the request immediately, otherwise put it into the purgatory
      // this is because while the delayed delete records operation is being created, new
      // requests may arrive and hence make this operation completable.
      delayedDeleteRecordsPurgatory.tryCompleteElseWatch(delayedDeleteRecords, deleteRecordsRequestKeys)
    } else {
      // we can respond immediately
      val deleteRecordsResponseStatus = deleteRecordsStatus.map { case (k, status) => k -> status.responseStatus }
      responseCallback(deleteRecordsResponseStatus)
    }
  }

  // If all the following conditions are true, we need to put a delayed produce request and wait for replication to complete
  //
  // 1. required acks = -1
  // 2. there is data to append
  // 3. at least one partition append was successful (fewer errors than partitions)
  private def delayedProduceRequestRequired(requiredAcks: Short,
                                            entriesPerPartition: Map[TopicPartition, MemoryRecords],
                                            localProduceResults: Map[TopicPartition, LogAppendResult]): Boolean = {
    requiredAcks == -1 &&
    entriesPerPartition.nonEmpty &&
    localProduceResults.values.count(_.exception.isDefined) < entriesPerPartition.size
  }

  private def isValidRequiredAcks(requiredAcks: Short): Boolean = {
    requiredAcks == -1 || requiredAcks == 1 || requiredAcks == 0
  }

  /**
   * Append the messages to the local replica logs
   */
  private def appendToLocalLog(internalTopicsAllowed: Boolean,
                               origin: AppendOrigin,
                               entriesPerPartition: Map[TopicPartition, MemoryRecords],
                               requiredAcks: Short): Map[TopicPartition, LogAppendResult] = {
    val traceEnabled = isTraceEnabled
    def processFailedRecord(topicPartition: TopicPartition, t: Throwable) = {
      val logStartOffset = getPartition(topicPartition) match {
        case HostedPartition.Online(partition) => partition.logStartOffset
        case HostedPartition.None | HostedPartition.Offline => -1L
      }
      brokerTopicStats.topicStats(topicPartition.topic).failedProduceRequestRate.mark()
      brokerTopicStats.allTopicsStats.failedProduceRequestRate.mark()
      error(s"Error processing append operation on partition $topicPartition", t)

      logStartOffset
    }

    if (traceEnabled)
      trace(s"Append [$entriesPerPartition] to local log")

    entriesPerPartition.map { case (topicPartition, records) =>
      brokerTopicStats.topicStats(topicPartition.topic).totalProduceRequestRate.mark()
      brokerTopicStats.allTopicsStats.totalProduceRequestRate.mark()

      // reject appending to internal topics if it is not allowed
      if (Topic.isInternal(topicPartition.topic) && !internalTopicsAllowed) {
        (topicPartition, LogAppendResult(
          LogAppendInfo.UnknownLogAppendInfo,
          Some(new InvalidTopicException(s"Cannot append to internal topic ${topicPartition.topic}"))))
      } else {
        try {
          val partition = getPartitionOrException(topicPartition)
          val info = partition.appendRecordsToLeader(records, origin, requiredAcks)
          val numAppendedMessages = info.numMessages

          // update stats for successfully appended bytes and messages as bytesInRate and messageInRate
          brokerTopicStats.topicStats(topicPartition.topic).bytesInRate.mark(records.sizeInBytes)
          brokerTopicStats.allTopicsStats.bytesInRate.mark(records.sizeInBytes)
          brokerTopicStats.topicStats(topicPartition.topic).messagesInRate.mark(numAppendedMessages)
          brokerTopicStats.allTopicsStats.messagesInRate.mark(numAppendedMessages)

          if (traceEnabled)
            trace(s"${records.sizeInBytes} written to log $topicPartition beginning at offset " +
              s"${info.firstOffset.getOrElse(-1)} and ending at offset ${info.lastOffset}")

          (topicPartition, LogAppendResult(info))
        } catch {
          // NOTE: Failed produce requests metric is not incremented for known exceptions
          // it is supposed to indicate un-expected failures of a broker in handling a produce request
          case e@ (_: UnknownTopicOrPartitionException |
                   _: NotLeaderOrFollowerException |
                   _: RecordTooLargeException |
                   _: RecordBatchTooLargeException |
                   _: CorruptRecordException |
                   _: KafkaStorageException) =>
            (topicPartition, LogAppendResult(LogAppendInfo.UnknownLogAppendInfo, Some(e)))
          case rve: RecordValidationException =>
            val logStartOffset = processFailedRecord(topicPartition, rve.invalidException)
            val recordErrors = rve.recordErrors
            (topicPartition, LogAppendResult(LogAppendInfo.unknownLogAppendInfoWithAdditionalInfo(
              logStartOffset, recordErrors, rve.invalidException.getMessage), Some(rve.invalidException)))
          case t: Throwable =>
            val logStartOffset = processFailedRecord(topicPartition, t)
            (topicPartition, LogAppendResult(LogAppendInfo.unknownLogAppendInfoWithLogStartOffset(logStartOffset), Some(t)))
        }
      }
    }
  }

  def fetchOffsetForTimestamp(topicPartition: TopicPartition,
                              timestamp: Long,
                              isolationLevel: Option[IsolationLevel],
                              currentLeaderEpoch: Optional[Integer],
                              fetchOnlyFromLeader: Boolean): Option[TimestampAndOffset] = {
    val partition = getPartitionOrException(topicPartition)
    partition.fetchOffsetForTimestamp(timestamp, isolationLevel, currentLeaderEpoch, fetchOnlyFromLeader)
  }

  def legacyFetchOffsetsForTimestamp(topicPartition: TopicPartition,
                                     timestamp: Long,
                                     maxNumOffsets: Int,
                                     isFromConsumer: Boolean,
                                     fetchOnlyFromLeader: Boolean): Seq[Long] = {
    val partition = getPartitionOrException(topicPartition)
    partition.legacyFetchOffsetsForTimestamp(timestamp, maxNumOffsets, isFromConsumer, fetchOnlyFromLeader)
  }

  /**
   * Fetch messages from a replica, and wait until enough data can be fetched and return;
   * the callback function will be triggered either when timeout or required fetch info is satisfied.
   * Consumers may fetch from any replica, but followers can only fetch from the leader.
   */
  def fetchMessages(timeout: Long,
                    replicaId: Int,
                    fetchMinBytes: Int,
                    fetchMaxBytes: Int,
                    hardMaxBytesLimit: Boolean,
                    fetchInfos: Seq[(TopicPartition, PartitionData)],
                    quota: ReplicaQuota,
                    responseCallback: Seq[(TopicPartition, FetchPartitionData)] => Unit,
                    isolationLevel: IsolationLevel,
                    clientMetadata: Option[ClientMetadata]): Unit = {
    val isFromFollower = Request.isValidBrokerId(replicaId)
    val isFromConsumer = !(isFromFollower || replicaId == Request.FutureLocalReplicaId)
    val fetchIsolation = if (!isFromConsumer)
      FetchLogEnd
    else if (isolationLevel == IsolationLevel.READ_COMMITTED)
      FetchTxnCommitted
    else
      FetchHighWatermark

    // Restrict fetching to leader if request is from follower or from a client with older version (no ClientMetadata)
    val fetchOnlyFromLeader = isFromFollower || (isFromConsumer && clientMetadata.isEmpty)
    def readFromLog(): Seq[(TopicPartition, LogReadResult)] = {
      val result = readFromLocalLog(
        replicaId = replicaId,
        fetchOnlyFromLeader = fetchOnlyFromLeader,
        fetchIsolation = fetchIsolation,
        fetchMaxBytes = fetchMaxBytes,
        hardMaxBytesLimit = hardMaxBytesLimit,
        readPartitionInfo = fetchInfos,
        quota = quota,
        clientMetadata = clientMetadata)
      if (isFromFollower) updateFollowerFetchState(replicaId, result)
      else result
    }

    val logReadResults = readFromLog()

    // check if this fetch request can be satisfied right away
    var bytesReadable: Long = 0
    var errorReadingData = false
    var hasDivergingEpoch = false
    val logReadResultMap = new mutable.HashMap[TopicPartition, LogReadResult]
    logReadResults.foreach { case (topicPartition, logReadResult) =>
      brokerTopicStats.topicStats(topicPartition.topic).totalFetchRequestRate.mark()
      brokerTopicStats.allTopicsStats.totalFetchRequestRate.mark()

      if (logReadResult.error != Errors.NONE)
        errorReadingData = true
      if (logReadResult.divergingEpoch.nonEmpty)
        hasDivergingEpoch = true
      bytesReadable = bytesReadable + logReadResult.info.records.sizeInBytes
      logReadResultMap.put(topicPartition, logReadResult)
    }

    // respond immediately if 1) fetch request does not want to wait
    //                        2) fetch request does not require any data
    //                        3) has enough data to respond
    //                        4) some error happens while reading data
    //                        5) we found a diverging epoch
    if (timeout <= 0 || fetchInfos.isEmpty || bytesReadable >= fetchMinBytes || errorReadingData || hasDivergingEpoch) {
      val fetchPartitionData = logReadResults.map { case (tp, result) =>
        val isReassignmentFetch = isFromFollower && isAddingReplica(tp, replicaId)
        tp -> FetchPartitionData(
          result.error,
          result.highWatermark,
          result.leaderLogStartOffset,
          result.info.records,
          result.divergingEpoch,
          result.lastStableOffset,
          result.info.abortedTransactions,
          result.preferredReadReplica,
          isReassignmentFetch)
      }
      responseCallback(fetchPartitionData)
    } else {
      // construct the fetch results from the read results
      val fetchPartitionStatus = new mutable.ArrayBuffer[(TopicPartition, FetchPartitionStatus)]
      fetchInfos.foreach { case (topicPartition, partitionData) =>
        logReadResultMap.get(topicPartition).foreach(logReadResult => {
          val logOffsetMetadata = logReadResult.info.fetchOffsetMetadata
          fetchPartitionStatus += (topicPartition -> FetchPartitionStatus(logOffsetMetadata, partitionData))
        })
      }
      val fetchMetadata: SFetchMetadata = SFetchMetadata(fetchMinBytes, fetchMaxBytes, hardMaxBytesLimit,
        fetchOnlyFromLeader, fetchIsolation, isFromFollower, replicaId, fetchPartitionStatus)
      val delayedFetch = new DelayedFetch(timeout, fetchMetadata, this, quota, clientMetadata,
        responseCallback)

      // create a list of (topic, partition) pairs to use as keys for this delayed fetch operation
      val delayedFetchKeys = fetchPartitionStatus.map { case (tp, _) => TopicPartitionOperationKey(tp) }

      // try to complete the request immediately, otherwise put it into the purgatory;
      // this is because while the delayed fetch operation is being created, new requests
      // may arrive and hence make this operation completable.
      delayedFetchPurgatory.tryCompleteElseWatch(delayedFetch, delayedFetchKeys)
    }
  }

  /**
   * Read from multiple topic partitions at the given offset up to maxSize bytes
   */
  def readFromLocalLog(replicaId: Int,
                       fetchOnlyFromLeader: Boolean,
                       fetchIsolation: FetchIsolation,
                       fetchMaxBytes: Int,
                       hardMaxBytesLimit: Boolean,
                       readPartitionInfo: Seq[(TopicPartition, PartitionData)],
                       quota: ReplicaQuota,
                       clientMetadata: Option[ClientMetadata]): Seq[(TopicPartition, LogReadResult)] = {
    val traceEnabled = isTraceEnabled

    def read(tp: TopicPartition, fetchInfo: PartitionData, limitBytes: Int, minOneMessage: Boolean): LogReadResult = {
      val offset = fetchInfo.fetchOffset
      val partitionFetchSize = fetchInfo.maxBytes
      val followerLogStartOffset = fetchInfo.logStartOffset

      val adjustedMaxBytes = math.min(fetchInfo.maxBytes, limitBytes)
      try {
        if (traceEnabled)
          trace(s"Fetching log segment for partition $tp, offset $offset, partition fetch size $partitionFetchSize, " +
            s"remaining response limit $limitBytes" +
            (if (minOneMessage) s", ignoring response/partition size limits" else ""))

        val partition = getPartitionOrException(tp)
        val fetchTimeMs = time.milliseconds

        // If we are the leader, determine the preferred read-replica
        val preferredReadReplica = clientMetadata.flatMap(
          metadata => findPreferredReadReplica(partition, metadata, replicaId, fetchInfo.fetchOffset, fetchTimeMs))

        if (preferredReadReplica.isDefined) {
          replicaSelectorOpt.foreach { selector =>
            debug(s"Replica selector ${selector.getClass.getSimpleName} returned preferred replica " +
              s"${preferredReadReplica.get} for $clientMetadata")
          }
          // If a preferred read-replica is set, skip the read
          val offsetSnapshot = partition.fetchOffsetSnapshot(fetchInfo.currentLeaderEpoch, fetchOnlyFromLeader = false)
          LogReadResult(info = FetchDataInfo(LogOffsetMetadata.UnknownOffsetMetadata, MemoryRecords.EMPTY),
            divergingEpoch = None,
            highWatermark = offsetSnapshot.highWatermark.messageOffset,
            leaderLogStartOffset = offsetSnapshot.logStartOffset,
            leaderLogEndOffset = offsetSnapshot.logEndOffset.messageOffset,
            followerLogStartOffset = followerLogStartOffset,
            fetchTimeMs = -1L,
            lastStableOffset = Some(offsetSnapshot.lastStableOffset.messageOffset),
            preferredReadReplica = preferredReadReplica,
            exception = None)
        } else {
          // Try the read first, this tells us whether we need all of adjustedFetchSize for this partition
          val readInfo: LogReadInfo = partition.readRecords(
            lastFetchedEpoch = fetchInfo.lastFetchedEpoch,
            fetchOffset = fetchInfo.fetchOffset,
            currentLeaderEpoch = fetchInfo.currentLeaderEpoch,
            maxBytes = adjustedMaxBytes,
            fetchIsolation = fetchIsolation,
            fetchOnlyFromLeader = fetchOnlyFromLeader,
            minOneMessage = minOneMessage)

          val fetchDataInfo = if (shouldLeaderThrottle(quota, partition, replicaId)) {
            // If the partition is being throttled, simply return an empty set.
            FetchDataInfo(readInfo.fetchedData.fetchOffsetMetadata, MemoryRecords.EMPTY)
          } else if (!hardMaxBytesLimit && readInfo.fetchedData.firstEntryIncomplete) {
            // For FetchRequest version 3, we replace incomplete message sets with an empty one as consumers can make
            // progress in such cases and don't need to report a `RecordTooLargeException`
            FetchDataInfo(readInfo.fetchedData.fetchOffsetMetadata, MemoryRecords.EMPTY)
          } else {
            readInfo.fetchedData
          }

          LogReadResult(info = fetchDataInfo,
            divergingEpoch = readInfo.divergingEpoch,
            highWatermark = readInfo.highWatermark,
            leaderLogStartOffset = readInfo.logStartOffset,
            leaderLogEndOffset = readInfo.logEndOffset,
            followerLogStartOffset = followerLogStartOffset,
            fetchTimeMs = fetchTimeMs,
            lastStableOffset = Some(readInfo.lastStableOffset),
            preferredReadReplica = preferredReadReplica,
            exception = None)
        }
      } catch {
        // NOTE: Failed fetch requests metric is not incremented for known exceptions since it
        // is supposed to indicate un-expected failure of a broker in handling a fetch request
        case e@ (_: UnknownTopicOrPartitionException |
                 _: NotLeaderOrFollowerException |
                 _: UnknownLeaderEpochException |
                 _: FencedLeaderEpochException |
                 _: ReplicaNotAvailableException |
                 _: KafkaStorageException |
                 _: OffsetOutOfRangeException) =>
          LogReadResult(info = FetchDataInfo(LogOffsetMetadata.UnknownOffsetMetadata, MemoryRecords.EMPTY),
            divergingEpoch = None,
            highWatermark = Log.UnknownOffset,
            leaderLogStartOffset = Log.UnknownOffset,
            leaderLogEndOffset = Log.UnknownOffset,
            followerLogStartOffset = Log.UnknownOffset,
            fetchTimeMs = -1L,
            lastStableOffset = None,
            exception = Some(e))
        case e: Throwable =>
          brokerTopicStats.topicStats(tp.topic).failedFetchRequestRate.mark()
          brokerTopicStats.allTopicsStats.failedFetchRequestRate.mark()

          val fetchSource = Request.describeReplicaId(replicaId)
          error(s"Error processing fetch with max size $adjustedMaxBytes from $fetchSource " +
            s"on partition $tp: $fetchInfo", e)

          LogReadResult(info = FetchDataInfo(LogOffsetMetadata.UnknownOffsetMetadata, MemoryRecords.EMPTY),
            divergingEpoch = None,
            highWatermark = Log.UnknownOffset,
            leaderLogStartOffset = Log.UnknownOffset,
            leaderLogEndOffset = Log.UnknownOffset,
            followerLogStartOffset = Log.UnknownOffset,
            fetchTimeMs = -1L,
            lastStableOffset = None,
            exception = Some(e))
      }
    }

    var limitBytes = fetchMaxBytes
    val result = new mutable.ArrayBuffer[(TopicPartition, LogReadResult)]
    var minOneMessage = !hardMaxBytesLimit
    readPartitionInfo.foreach { case (tp, fetchInfo) =>
      val readResult = read(tp, fetchInfo, limitBytes, minOneMessage)
      val recordBatchSize = readResult.info.records.sizeInBytes
      // Once we read from a non-empty partition, we stop ignoring request and partition level size limits
      if (recordBatchSize > 0)
        minOneMessage = false
      limitBytes = math.max(0, limitBytes - recordBatchSize)
      result += (tp -> readResult)
    }
    result
  }

  /**
    * Using the configured [[ReplicaSelector]], determine the preferred read replica for a partition given the
    * client metadata, the requested offset, and the current set of replicas. If the preferred read replica is the
    * leader, return None
    */
  def findPreferredReadReplica(partition: Partition,
                               clientMetadata: ClientMetadata,
                               replicaId: Int,
                               fetchOffset: Long,
                               currentTimeMs: Long): Option[Int] = {
    partition.leaderReplicaIdOpt.flatMap { leaderReplicaId =>
      // Don't look up preferred for follower fetches via normal replication
      if (Request.isValidBrokerId(replicaId))
        None
      else {
        replicaSelectorOpt.flatMap { replicaSelector =>
          val replicaEndpoints = metadataCache.getPartitionReplicaEndpoints(partition.topicPartition,
            new ListenerName(clientMetadata.listenerName))
          val replicaInfos = partition.remoteReplicas
            // Exclude replicas that don't have the requested offset (whether or not if they're in the ISR)
            .filter(replica => replica.logEndOffset >= fetchOffset && replica.logStartOffset <= fetchOffset)
            .map(replica => new DefaultReplicaView(
              replicaEndpoints.getOrElse(replica.brokerId, Node.noNode()),
              replica.logEndOffset,
              currentTimeMs - replica.lastCaughtUpTimeMs))

          val leaderReplica = new DefaultReplicaView(
            replicaEndpoints.getOrElse(leaderReplicaId, Node.noNode()),
            partition.localLogOrException.logEndOffset, 0L)
          val replicaInfoSet = mutable.Set[ReplicaView]() ++= replicaInfos += leaderReplica

          val partitionInfo = new DefaultPartitionView(replicaInfoSet.asJava, leaderReplica)
          replicaSelector.select(partition.topicPartition, clientMetadata, partitionInfo).asScala.collect {
            // Even though the replica selector can return the leader, we don't want to send it out with the
            // FetchResponse, so we exclude it here
            case selected if !selected.endpoint.isEmpty && selected != leaderReplica => selected.endpoint.id
          }
        }
      }
    }
  }

  /**
   *  To avoid ISR thrashing, we only throttle a replica on the leader if it's in the throttled replica list,
   *  the quota is exceeded and the replica is not in sync.
   */
  def shouldLeaderThrottle(quota: ReplicaQuota, partition: Partition, replicaId: Int): Boolean = {
    val isReplicaInSync = partition.inSyncReplicaIds.contains(replicaId)
    !isReplicaInSync && quota.isThrottled(partition.topicPartition) && quota.isQuotaExceeded
  }

  def getLogConfig(topicPartition: TopicPartition): Option[LogConfig] = localLog(topicPartition).map(_.config)

  def getMagic(topicPartition: TopicPartition): Option[Byte] = getLogConfig(topicPartition).map(_.messageFormatVersion.recordVersion.value)

  def maybeUpdateMetadataCache(correlationId: Int, updateMetadataRequest: UpdateMetadataRequest) : Seq[TopicPartition] =  {
    replicaStateChangeLock synchronized {
      if(updateMetadataRequest.controllerEpoch < controllerEpoch) {
        val stateControllerEpochErrorMessage = s"Received update metadata request with correlation id $correlationId " +
          s"from an old controller ${updateMetadataRequest.controllerId} with epoch ${updateMetadataRequest.controllerEpoch}. " +
          s"Latest known controller epoch is $controllerEpoch"
        stateChangeLogger.warn(stateControllerEpochErrorMessage)
        throw new ControllerMovedException(stateChangeLogger.messageWithPrefix(stateControllerEpochErrorMessage))
      } else {
        val deletedPartitions = metadataCache.updateMetadata(correlationId, updateMetadataRequest)
        controllerEpoch = updateMetadataRequest.controllerEpoch
        deletedPartitions
      }
    }
  }

  def becomeLeaderOrFollower(correlationId: Int,
                             leaderAndIsrRequest: LeaderAndIsrRequest,
                             onLeadershipChange: (Iterable[Partition], Iterable[Partition]) => Unit): LeaderAndIsrResponse = {
    becomeLeaderOrFollower(correlationId, leaderAndIsrRequest, onLeadershipChange, metadataCache.getAliveBrokers)
  }

  def becomeLeaderOrFollower(correlationId: Int,
                             leaderAndIsrRequest: LeaderAndIsrRequest,
                             onLeadershipChange: (Iterable[Partition], Iterable[Partition]) => Unit,
                             aliveBrokers: Seq[Broker]): LeaderAndIsrResponse = {
    val startMs = time.milliseconds()
    replicaStateChangeLock synchronized {
      val controllerId = leaderAndIsrRequest.controllerId
      val requestPartitionStates = leaderAndIsrRequest.partitionStates.asScala
      stateChangeLogger.info(s"Handling LeaderAndIsr request correlationId $correlationId from controller " +
        s"$controllerId for ${requestPartitionStates.size} partitions")
      if (stateChangeLogger.isTraceEnabled)
        requestPartitionStates.foreach { partitionState =>
          stateChangeLogger.trace(s"Received LeaderAndIsr request $partitionState " +
            s"correlation id $correlationId from controller $controllerId " +
            s"epoch ${leaderAndIsrRequest.controllerEpoch}")
        }

      val response = {
        if (leaderAndIsrRequest.controllerEpoch < controllerEpoch) {
          stateChangeLogger.warn(s"Ignoring LeaderAndIsr request from controller $controllerId with " +
            s"correlation id $correlationId since its controller epoch ${leaderAndIsrRequest.controllerEpoch} is old. " +
            s"Latest known controller epoch is $controllerEpoch")
          leaderAndIsrRequest.getErrorResponse(0, Errors.STALE_CONTROLLER_EPOCH.exception)
        } else {
          val responseMap = new mutable.HashMap[TopicPartition, Errors]
          controllerEpoch = leaderAndIsrRequest.controllerEpoch

          val partitionStates = new mutable.HashMap[Partition, LeaderAndIsrPartitionState]()

          // First create the partition if it doesn't exist already
          requestPartitionStates.foreach { partitionState =>
            val topicPartition = new TopicPartition(partitionState.topicName, partitionState.partitionIndex)
            val partitionOpt = getPartition(topicPartition) match {
              case HostedPartition.Offline =>
                stateChangeLogger.warn(s"Ignoring LeaderAndIsr request from " +
                  s"controller $controllerId with correlation id $correlationId " +
                  s"epoch $controllerEpoch for partition $topicPartition as the local replica for the " +
                  "partition is in an offline log directory")
                responseMap.put(topicPartition, Errors.KAFKA_STORAGE_ERROR)
                None

              case HostedPartition.Online(partition) =>
                Some(partition)

              case HostedPartition.None =>
                val partition = Partition(topicPartition, time, this)
                allPartitions.putIfNotExists(topicPartition, HostedPartition.Online(partition))
                Some(partition)
            }

            // Next check partition's leader epoch
            partitionOpt.foreach { partition =>
              val currentLeaderEpoch = partition.getLeaderEpoch
              val requestLeaderEpoch = partitionState.leaderEpoch
              if (requestLeaderEpoch > currentLeaderEpoch) {
                // If the leader epoch is valid record the epoch of the controller that made the leadership decision.
                // This is useful while updating the isr to maintain the decision maker controller's epoch in the zookeeper path
                if (partitionState.replicas.contains(localBrokerId))
                  partitionStates.put(partition, partitionState)
                else {
                  stateChangeLogger.warn(s"Ignoring LeaderAndIsr request from controller $controllerId with " +
                    s"correlation id $correlationId epoch $controllerEpoch for partition $topicPartition as itself is not " +
                    s"in assigned replica list ${partitionState.replicas.asScala.mkString(",")}")
                  responseMap.put(topicPartition, Errors.UNKNOWN_TOPIC_OR_PARTITION)
                }
              } else if (requestLeaderEpoch < currentLeaderEpoch) {
                stateChangeLogger.warn(s"Ignoring LeaderAndIsr request from " +
                  s"controller $controllerId with correlation id $correlationId " +
                  s"epoch $controllerEpoch for partition $topicPartition since its associated " +
                  s"leader epoch $requestLeaderEpoch is smaller than the current " +
                  s"leader epoch $currentLeaderEpoch")
                responseMap.put(topicPartition, Errors.STALE_CONTROLLER_EPOCH)
              } else {
                stateChangeLogger.info(s"Ignoring LeaderAndIsr request from " +
                  s"controller $controllerId with correlation id $correlationId " +
                  s"epoch $controllerEpoch for partition $topicPartition since its associated " +
                  s"leader epoch $requestLeaderEpoch matches the current leader epoch")
                responseMap.put(topicPartition, Errors.STALE_CONTROLLER_EPOCH)
              }
            }
          }

          val partitionsToBeLeader = partitionStates.filter { case (_, partitionState) =>
            partitionState.leader == localBrokerId
          }
          val partitionsToBeFollower = partitionStates.filter { case (k, _) => !partitionsToBeLeader.contains(k) }

          val highWatermarkCheckpoints = new LazyOffsetCheckpoints(this.highWatermarkCheckpoints)
          val partitionsBecomeLeader = if (partitionsToBeLeader.nonEmpty)
            makeLeaders(controllerId, controllerEpoch, partitionsToBeLeader, correlationId, responseMap,
              highWatermarkCheckpoints)
          else
            Set.empty[Partition]
          val partitionsBecomeFollower = if (partitionsToBeFollower.nonEmpty)
            makeFollowers(controllerId, controllerEpoch, partitionsToBeFollower, correlationId, responseMap,
              highWatermarkCheckpoints, aliveBrokers)
          else
            Set.empty[Partition]

          /*
         * KAFKA-8392
         * For topic partitions of which the broker is no longer a leader, delete metrics related to
         * those topics. Note that this means the broker stops being either a replica or a leader of
         * partitions of said topics
         */
          val leaderTopicSet = leaderPartitionsIterator.map(_.topic).toSet
          val followerTopicSet = partitionsBecomeFollower.map(_.topic).toSet
          followerTopicSet.diff(leaderTopicSet).foreach(brokerTopicStats.removeOldLeaderMetrics)

          // remove metrics for brokers which are not followers of a topic
          leaderTopicSet.diff(followerTopicSet).foreach(brokerTopicStats.removeOldFollowerMetrics)

          leaderAndIsrRequest.partitionStates.forEach { partitionState =>
            val topicPartition = new TopicPartition(partitionState.topicName, partitionState.partitionIndex)
            /*
           * If there is offline log directory, a Partition object may have been created by getOrCreatePartition()
           * before getOrCreateReplica() failed to create local replica due to KafkaStorageException.
           * In this case ReplicaManager.allPartitions will map this topic-partition to an empty Partition object.
           * we need to map this topic-partition to OfflinePartition instead.
           */
            if (localLog(topicPartition).isEmpty)
              markPartitionOffline(topicPartition)
          }

          // we initialize highwatermark thread after the first leaderisrrequest. This ensures that all the partitions
          // have been completely populated before starting the checkpointing there by avoiding weird race conditions
          startHighWatermarkCheckPointThread()

          maybeAddLogDirFetchers(partitionStates.keySet, highWatermarkCheckpoints)

          replicaFetcherManager.shutdownIdleFetcherThreads()
          replicaAlterLogDirsManager.shutdownIdleFetcherThreads()
          onLeadershipChange(partitionsBecomeLeader, partitionsBecomeFollower)
          val responsePartitions = responseMap.iterator.map { case (tp, error) =>
            new LeaderAndIsrPartitionError()
              .setTopicName(tp.topic)
              .setPartitionIndex(tp.partition)
              .setErrorCode(error.code)
          }.toBuffer
          new LeaderAndIsrResponse(new LeaderAndIsrResponseData()
            .setErrorCode(Errors.NONE.code)
            .setPartitionErrors(responsePartitions.asJava))
        }
      }
      val endMs = time.milliseconds()
      val elapsedMs = endMs - startMs
      stateChangeLogger.info(s"Finished LeaderAndIsr request in ${elapsedMs}ms correlationId $correlationId from controller " +
        s"$controllerId for ${requestPartitionStates.size} partitions")
      response
    }
  }

  private def maybeAddLogDirFetchers(partitions: Set[Partition],
                                     offsetCheckpoints: OffsetCheckpoints): Unit = {
    val futureReplicasAndInitialOffset = new mutable.HashMap[TopicPartition, InitialFetchState]
    for (partition <- partitions) {
      val topicPartition = partition.topicPartition
      if (logManager.getLog(topicPartition, isFuture = true).isDefined) {
        partition.log.foreach { log =>
          val leader = BrokerEndPoint(config.brokerId, "localhost", -1)

          // Add future replica log to partition's map
          partition.createLogIfNotExists(
            isNew = false,
            isFutureReplica = true,
            offsetCheckpoints)

          // pause cleaning for partitions that are being moved and start ReplicaAlterDirThread to move
          // replica from source dir to destination dir
          logManager.abortAndPauseCleaning(topicPartition)

          futureReplicasAndInitialOffset.put(topicPartition, InitialFetchState(leader,
            partition.getLeaderEpoch, log.highWatermark))
        }
      }
    }

    if (futureReplicasAndInitialOffset.nonEmpty)
      replicaAlterLogDirsManager.addFetcherForPartitions(futureReplicasAndInitialOffset)
  }

  /*
   * Make the current broker to become leader for a given set of partitions by:
   *
   * 1. Stop fetchers for these partitions
   * 2. Update the partition metadata in cache
   * 3. Add these partitions to the leader partitions set
   *
   * If an unexpected error is thrown in this function, it will be propagated to KafkaApis where
   * the error message will be set on each partition since we do not know which partition caused it. Otherwise,
   * return the set of partitions that are made leader due to this method
   *
   *  TODO: the above may need to be fixed later
   */
  private def makeLeaders(controllerId: Int,
                          controllerEpoch: Int,
                          partitionStates: Map[Partition, LeaderAndIsrPartitionState],
                          correlationId: Int,
                          responseMap: mutable.Map[TopicPartition, Errors],
                          highWatermarkCheckpoints: OffsetCheckpoints): Set[Partition] = {
    val traceEnabled = stateChangeLogger.isTraceEnabled
    partitionStates.keys.foreach { partition =>
      if (traceEnabled)
        stateChangeLogger.trace(s"Handling LeaderAndIsr request correlationId $correlationId from " +
          s"controller $controllerId epoch $controllerEpoch starting the become-leader transition for " +
          s"partition ${partition.topicPartition}")
      responseMap.put(partition.topicPartition, Errors.NONE)
    }

    val partitionsToMakeLeaders = mutable.Set[Partition]()

    try {
      // First stop fetchers for all the partitions
      replicaFetcherManager.removeFetcherForPartitions(partitionStates.keySet.map(_.topicPartition))
      stateChangeLogger.info(s"Stopped fetchers as part of LeaderAndIsr request correlationId $correlationId from " +
        s"controller $controllerId epoch $controllerEpoch as part of the become-leader transition for " +
        s"${partitionStates.size} partitions")
      // Update the partition information to be the leader
      partitionStates.forKeyValue { (partition, partitionState) =>
        try {
          if (partition.makeLeader(partitionState, highWatermarkCheckpoints))
            partitionsToMakeLeaders += partition
          else
            stateChangeLogger.info(s"Skipped the become-leader state change after marking its " +
              s"partition as leader with correlation id $correlationId from controller $controllerId epoch $controllerEpoch for " +
              s"partition ${partition.topicPartition} (last update controller epoch ${partitionState.controllerEpoch}) " +
              s"since it is already the leader for the partition.")
        } catch {
          case e: KafkaStorageException =>
            stateChangeLogger.error(s"Skipped the become-leader state change with " +
              s"correlation id $correlationId from controller $controllerId epoch $controllerEpoch for partition ${partition.topicPartition} " +
              s"(last update controller epoch ${partitionState.controllerEpoch}) since " +
              s"the replica for the partition is offline due to disk error $e")
            val dirOpt = getLogDir(partition.topicPartition)
            error(s"Error while making broker the leader for partition $partition in dir $dirOpt", e)
            responseMap.put(partition.topicPartition, Errors.KAFKA_STORAGE_ERROR)
        }
      }

    } catch {
      case e: Throwable =>
        partitionStates.keys.foreach { partition =>
          stateChangeLogger.error(s"Error while processing LeaderAndIsr request correlationId $correlationId received " +
            s"from controller $controllerId epoch $controllerEpoch for partition ${partition.topicPartition}", e)
        }
        // Re-throw the exception for it to be caught in KafkaApis
        throw e
    }

    if (traceEnabled)
      partitionStates.keys.foreach { partition =>
        stateChangeLogger.trace(s"Completed LeaderAndIsr request correlationId $correlationId from controller $controllerId " +
          s"epoch $controllerEpoch for the become-leader transition for partition ${partition.topicPartition}")
      }

    partitionsToMakeLeaders
  }

  /*
   * Make the current broker to become follower for a given set of partitions by:
   *
   * 1. Remove these partitions from the leader partitions set.
   * 2. Mark the replicas as followers so that no more data can be added from the producer clients.
   * 3. Stop fetchers for these partitions so that no more data can be added by the replica fetcher threads.
   * 4. Truncate the log and checkpoint offsets for these partitions.
   * 5. Clear the produce and fetch requests in the purgatory
   * 6. If the broker is not shutting down, add the fetcher to the new leaders.
   *
   * The ordering of doing these steps make sure that the replicas in transition will not
   * take any more messages before checkpointing offsets so that all messages before the checkpoint
   * are guaranteed to be flushed to disks
   *
   * If an unexpected error is thrown in this function, it will be propagated to KafkaApis where
   * the error message will be set on each partition since we do not know which partition caused it. Otherwise,
   * return the set of partitions that are made follower due to this method
   */
  private def makeFollowers(controllerId: Int,
                            controllerEpoch: Int,
                            partitionStates: Map[Partition, LeaderAndIsrPartitionState],
                            correlationId: Int,
                            responseMap: mutable.Map[TopicPartition, Errors],
                            highWatermarkCheckpoints: OffsetCheckpoints,
                            aliveBrokers: Seq[Broker]) : Set[Partition] = {
    val traceLoggingEnabled = stateChangeLogger.isTraceEnabled
    partitionStates.forKeyValue { (partition, partitionState) =>
      if (traceLoggingEnabled)
        stateChangeLogger.trace(s"Handling LeaderAndIsr request correlationId $correlationId from controller $controllerId " +
          s"epoch $controllerEpoch starting the become-follower transition for partition ${partition.topicPartition} with leader " +
          s"${partitionState.leader}")
      responseMap.put(partition.topicPartition, Errors.NONE)
    }

    val partitionsToMakeFollower: mutable.Set[Partition] = mutable.Set()
    try {
      // TODO: Delete leaders from LeaderAndIsrRequest
      partitionStates.forKeyValue { (partition, partitionState) =>
        val newLeaderBrokerId = partitionState.leader
        try {
          aliveBrokers.find(_.id == newLeaderBrokerId) match {
            // Only change partition state when the leader is available
            case Some(_) =>
              if (partition.makeFollower(partitionState, highWatermarkCheckpoints))
                partitionsToMakeFollower += partition
              else
                stateChangeLogger.info(s"Skipped the become-follower state change after marking its partition as " +
                  s"follower with correlation id $correlationId from controller $controllerId epoch $controllerEpoch " +
                  s"for partition ${partition.topicPartition} (last update " +
                  s"controller epoch ${partitionState.controllerEpoch}) " +
                  s"since the new leader $newLeaderBrokerId is the same as the old leader")
            case None =>
              // The leader broker should always be present in the metadata cache.
              // If not, we should record the error message and abort the transition process for this partition
              stateChangeLogger.error(s"Received LeaderAndIsrRequest with correlation id $correlationId from " +
                s"controller $controllerId epoch $controllerEpoch for partition ${partition.topicPartition} " +
                s"(last update controller epoch ${partitionState.controllerEpoch}) " +
                s"but cannot become follower since the new leader $newLeaderBrokerId is unavailable.")
              // Create the local replica even if the leader is unavailable. This is required to ensure that we include
              // the partition's high watermark in the checkpoint file (see KAFKA-1647)
              partition.createLogIfNotExists(isNew = partitionState.isNew, isFutureReplica = false,
                highWatermarkCheckpoints)
          }
        } catch {
          case e: KafkaStorageException =>
            stateChangeLogger.error(s"Skipped the become-follower state change with correlation id $correlationId from " +
              s"controller $controllerId epoch $controllerEpoch for partition ${partition.topicPartition} " +
              s"(last update controller epoch ${partitionState.controllerEpoch}) with leader " +
              s"$newLeaderBrokerId since the replica for the partition is offline due to disk error $e")
            val dirOpt = getLogDir(partition.topicPartition)
            error(s"Error while making broker the follower for partition $partition with leader " +
              s"$newLeaderBrokerId in dir $dirOpt", e)
            responseMap.put(partition.topicPartition, Errors.KAFKA_STORAGE_ERROR)
        }
      }

      replicaFetcherManager.removeFetcherForPartitions(partitionsToMakeFollower.map(_.topicPartition))
      stateChangeLogger.info(s"Stopped fetchers as part of become-follower request from controller $controllerId " +
        s"epoch $controllerEpoch with correlation id $correlationId for ${partitionsToMakeFollower.size} partitions")

      partitionsToMakeFollower.foreach { partition =>
        completeDelayedFetchOrProduceRequests(partition.topicPartition)
      }

      if (isShuttingDown.get()) {
        if (traceLoggingEnabled) {
          partitionsToMakeFollower.foreach { partition =>
            stateChangeLogger.trace(s"Skipped the adding-fetcher step of the become-follower state " +
              s"change with correlation id $correlationId from controller $controllerId epoch $controllerEpoch for " +
              s"partition ${partition.topicPartition} with leader ${partitionStates(partition).leader} " +
              "since it is shutting down")
          }
        }
      } else {
        // we do not need to check if the leader exists again since this has been done at the beginning of this process
        val partitionsToMakeFollowerWithLeaderAndOffset = partitionsToMakeFollower.map { partition =>
          val leader = aliveBrokers.find(_.id == partition.leaderReplicaIdOpt.get).get
            .brokerEndPoint(config.interBrokerListenerName)
          val log = partition.localLogOrException
          val fetchOffset = initialFetchOffset(log)
          partition.topicPartition -> InitialFetchState(leader, partition.getLeaderEpoch, fetchOffset)
        }.toMap

        replicaFetcherManager.addFetcherForPartitions(partitionsToMakeFollowerWithLeaderAndOffset)
      }
    } catch {
      case e: Throwable =>
        stateChangeLogger.error(s"Error while processing LeaderAndIsr request with correlationId $correlationId " +
          s"received from controller $controllerId epoch $controllerEpoch", e)
        // Re-throw the exception for it to be caught in KafkaApis
        throw e
    }

    if (traceLoggingEnabled)
      partitionStates.keys.foreach { partition =>
        stateChangeLogger.trace(s"Completed LeaderAndIsr request correlationId $correlationId from controller $controllerId " +
          s"epoch $controllerEpoch for the become-follower transition for partition ${partition.topicPartition} with leader " +
          s"${partitionStates(partition).leader}")
      }

    partitionsToMakeFollower
  }

  /**
   * From IBP 2.7 onwards, we send latest fetch epoch in the request and truncate if a
   * diverging epoch is returned in the response, avoiding the need for a separate
   * OffsetForLeaderEpoch request.
   */
  private def initialFetchOffset(log: Log): Long = {
    if (ApiVersion.isTruncationOnFetchSupported(config.interBrokerProtocolVersion) && log.latestEpoch.nonEmpty)
      log.logEndOffset
    else
      log.highWatermark
  }

  private def maybeShrinkIsr(): Unit = {
    trace("Evaluating ISR list of partitions to see which replicas can be removed from the ISR")

    // Shrink ISRs for non offline partitions
    allPartitions.keys.foreach { topicPartition =>
      nonOfflinePartition(topicPartition).foreach(_.maybeShrinkIsr())
    }
  }

  /**
   * Update the follower's fetch state on the leader based on the last fetch request and update `readResult`.
   * If the follower replica is not recognized to be one of the assigned replicas, do not update
   * `readResult` so that log start/end offset and high watermark is consistent with
   * records in fetch response. Log start/end offset and high watermark may change not only due to
   * this fetch request, e.g., rolling new log segment and removing old log segment may move log
   * start offset further than the last offset in the fetched records. The followers will get the
   * updated leader's state in the next fetch response.
   */
  private def updateFollowerFetchState(followerId: Int,
                                       readResults: Seq[(TopicPartition, LogReadResult)]): Seq[(TopicPartition, LogReadResult)] = {
    readResults.map { case (topicPartition, readResult) =>
      val updatedReadResult = if (readResult.error != Errors.NONE) {
        debug(s"Skipping update of fetch state for follower $followerId since the " +
          s"log read returned error ${readResult.error}")
        readResult
      } else {
        nonOfflinePartition(topicPartition) match {
          case Some(partition) =>
            if (partition.updateFollowerFetchState(followerId,
              followerFetchOffsetMetadata = readResult.info.fetchOffsetMetadata,
              followerStartOffset = readResult.followerLogStartOffset,
              followerFetchTimeMs = readResult.fetchTimeMs,
              leaderEndOffset = readResult.leaderLogEndOffset)) {
              readResult
            } else {
              warn(s"Leader $localBrokerId failed to record follower $followerId's position " +
                s"${readResult.info.fetchOffsetMetadata.messageOffset}, and last sent HW since the replica " +
                s"is not recognized to be one of the assigned replicas ${partition.assignmentState.replicas.mkString(",")} " +
                s"for partition $topicPartition. Empty records will be returned for this partition.")
              readResult.withEmptyFetchInfo
            }
          case None =>
            warn(s"While recording the replica LEO, the partition $topicPartition hasn't been created.")
            readResult
        }
      }
      topicPartition -> updatedReadResult
    }
  }

  private def leaderPartitionsIterator: Iterator[Partition] =
    nonOfflinePartitionsIterator.filter(_.leaderLogIfLocal.isDefined)

  def getLogEndOffset(topicPartition: TopicPartition): Option[Long] =
    nonOfflinePartition(topicPartition).flatMap(_.leaderLogIfLocal.map(_.logEndOffset))

  // Flushes the highwatermark value for all partitions to the highwatermark file
  def checkpointHighWatermarks(): Unit = {
    def putHw(logDirToCheckpoints: mutable.AnyRefMap[String, mutable.AnyRefMap[TopicPartition, Long]],
              log: Log): Unit = {
      val checkpoints = logDirToCheckpoints.getOrElseUpdate(log.parentDir,
        new mutable.AnyRefMap[TopicPartition, Long]())
      checkpoints.put(log.topicPartition, log.highWatermark)
    }

    val logDirToHws = new mutable.AnyRefMap[String, mutable.AnyRefMap[TopicPartition, Long]](
      allPartitions.size)
    nonOfflinePartitionsIterator.foreach { partition =>
      partition.log.foreach(putHw(logDirToHws, _))
      partition.futureLog.foreach(putHw(logDirToHws, _))
    }

    for ((logDir, hws) <- logDirToHws) {
      try highWatermarkCheckpoints.get(logDir).foreach(_.write(hws))
      catch {
        case e: KafkaStorageException =>
          error(s"Error while writing to highwatermark file in directory $logDir", e)
      }
    }
  }

  // Used only by test
  def markPartitionOffline(tp: TopicPartition): Unit = replicaStateChangeLock synchronized {
    allPartitions.put(tp, HostedPartition.Offline)
    Partition.removeMetrics(tp)
  }

  /**
   * The log directory failure handler for the replica
   *
   * @param dir                     the absolute path of the log directory
   * @param sendZkNotification      check if we need to send notification to zookeeper node (needed for unit test)
   */
  def handleLogDirFailure(dir: String, sendZkNotification: Boolean = true): Unit = {
    if (!logManager.isLogDirOnline(dir))
      return
    warn(s"Stopping serving replicas in dir $dir")
    replicaStateChangeLock synchronized {
      val newOfflinePartitions = nonOfflinePartitionsIterator.filter { partition =>
        partition.log.exists { _.parentDir == dir }
      }.map(_.topicPartition).toSet

      val partitionsWithOfflineFutureReplica = nonOfflinePartitionsIterator.filter { partition =>
        partition.futureLog.exists { _.parentDir == dir }
      }.toSet

      replicaFetcherManager.removeFetcherForPartitions(newOfflinePartitions)
      replicaAlterLogDirsManager.removeFetcherForPartitions(newOfflinePartitions ++ partitionsWithOfflineFutureReplica.map(_.topicPartition))

      partitionsWithOfflineFutureReplica.foreach(partition => partition.removeFutureLocalReplica(deleteFromLogDir = false))
      newOfflinePartitions.foreach { topicPartition =>
        markPartitionOffline(topicPartition)
      }
      newOfflinePartitions.map(_.topic).foreach { topic: String =>
        maybeRemoveTopicMetrics(topic)
      }
      highWatermarkCheckpoints = highWatermarkCheckpoints.filter { case (checkpointDir, _) => checkpointDir != dir }

      warn(s"Broker $localBrokerId stopped fetcher for partitions ${newOfflinePartitions.mkString(",")} and stopped moving logs " +
           s"for partitions ${partitionsWithOfflineFutureReplica.mkString(",")} because they are in the failed log directory $dir.")
    }
    logManager.handleLogDirFailure(dir)

    if (sendZkNotification) {
      if (zkClient.isEmpty) {
        warn("Unable to propagate log dir failure via Zookeeper in KIP-500 mode") // will be handled via KIP-589
      } else {
        zkClient.get.propagateLogDirEvent(localBrokerId)
      }
    }
    warn(s"Stopped serving replicas in dir $dir")
  }

  def removeMetrics(): Unit = {
    removeMetric("LeaderCount")
    removeMetric("PartitionCount")
    removeMetric("OfflineReplicaCount")
    removeMetric("UnderReplicatedPartitions")
    removeMetric("UnderMinIsrPartitionCount")
    removeMetric("AtMinIsrPartitionCount")
  }

  // High watermark do not need to be checkpointed only when under unit tests
  def shutdown(checkpointHW: Boolean = true): Unit = {
    info("Shutting down")
    removeMetrics()
    if (logDirFailureHandler != null)
      logDirFailureHandler.shutdown()
    replicaFetcherManager.shutdown()
    replicaAlterLogDirsManager.shutdown()
    delayedFetchPurgatory.shutdown()
    delayedProducePurgatory.shutdown()
    delayedDeleteRecordsPurgatory.shutdown()
    delayedElectLeaderPurgatory.shutdown()
    if (checkpointHW)
      checkpointHighWatermarks()
    replicaSelectorOpt.foreach(_.close)
    info("Shut down completely")
  }

  protected def createReplicaFetcherManager(metrics: Metrics, time: Time, threadNamePrefix: Option[String], quotaManager: ReplicationQuotaManager) = {
    new ReplicaFetcherManager(config, this, metrics, time, threadNamePrefix, quotaManager)
  }

  protected def createReplicaAlterLogDirsManager(quotaManager: ReplicationQuotaManager, brokerTopicStats: BrokerTopicStats) = {
    new ReplicaAlterLogDirsManager(config, this, quotaManager, brokerTopicStats)
  }

  protected def createReplicaSelector(): Option[ReplicaSelector] = {
    config.replicaSelectorClassName.map { className =>
      val tmpReplicaSelector: ReplicaSelector = CoreUtils.createObject[ReplicaSelector](className)
      tmpReplicaSelector.configure(config.originals())
      tmpReplicaSelector
    }
  }

  def lastOffsetForLeaderEpoch(
    requestedEpochInfo: Seq[OffsetForLeaderTopic]
  ): Seq[OffsetForLeaderTopicResult] = {
    requestedEpochInfo.map { offsetForLeaderTopic =>
      val partitions = offsetForLeaderTopic.partitions.asScala.map { offsetForLeaderPartition =>
        val tp = new TopicPartition(offsetForLeaderTopic.topic, offsetForLeaderPartition.partition)
        getPartition(tp) match {
          case HostedPartition.Online(partition) =>
            val currentLeaderEpochOpt =
              if (offsetForLeaderPartition.currentLeaderEpoch == RecordBatch.NO_PARTITION_LEADER_EPOCH)
                Optional.empty[Integer]
              else
                Optional.of[Integer](offsetForLeaderPartition.currentLeaderEpoch)

            partition.lastOffsetForLeaderEpoch(
              currentLeaderEpochOpt,
              offsetForLeaderPartition.leaderEpoch,
              fetchOnlyFromLeader = true)

          case HostedPartition.Offline =>
            new EpochEndOffset()
              .setPartition(offsetForLeaderPartition.partition)
              .setErrorCode(Errors.KAFKA_STORAGE_ERROR.code)

          case HostedPartition.None if metadataCache.contains(tp) =>
            new EpochEndOffset()
              .setPartition(offsetForLeaderPartition.partition)
              .setErrorCode(Errors.NOT_LEADER_OR_FOLLOWER.code)

          case HostedPartition.None =>
            new EpochEndOffset()
              .setPartition(offsetForLeaderPartition.partition)
              .setErrorCode(Errors.UNKNOWN_TOPIC_OR_PARTITION.code)
        }
      }

      new OffsetForLeaderTopicResult()
        .setTopic(offsetForLeaderTopic.topic)
        .setPartitions(partitions.toList.asJava)
    }
  }

  def electLeaders(
    controller: KafkaController,
    partitions: Set[TopicPartition],
    electionType: ElectionType,
    responseCallback: Map[TopicPartition, ApiError] => Unit,
    requestTimeout: Int
  ): Unit = {

    val deadline = time.milliseconds() + requestTimeout

    def electionCallback(results: Map[TopicPartition, Either[ApiError, Int]]): Unit = {
      val expectedLeaders = mutable.Map.empty[TopicPartition, Int]
      val failures = mutable.Map.empty[TopicPartition, ApiError]
      results.foreach {
        case (partition, Right(leader)) => expectedLeaders += partition -> leader
        case (partition, Left(error)) => failures += partition -> error
      }

      if (expectedLeaders.nonEmpty) {
        val watchKeys = expectedLeaders.iterator.map {
          case (tp, _) => TopicPartitionOperationKey(tp)
        }.toBuffer

        delayedElectLeaderPurgatory.tryCompleteElseWatch(
          new DelayedElectLeader(
            math.max(0, deadline - time.milliseconds()),
            expectedLeaders,
            failures,
            this,
            responseCallback
          ),
          watchKeys
        )
      } else {
          // There are no partitions actually being elected, so return immediately
          responseCallback(failures)
      }
    }

    controller.electLeaders(partitions, electionType, electionCallback)
  }
}<|MERGE_RESOLUTION|>--- conflicted
+++ resolved
@@ -384,14 +384,10 @@
     // A follower can lag behind leader for up to config.replicaLagTimeMaxMs x 1.5 before it is removed from ISR
     scheduler.schedule("isr-expiration", maybeShrinkIsr _, period = config.replicaLagTimeMaxMs / 2, unit = TimeUnit.MILLISECONDS)
     // If using AlterIsr, we don't need the znode ISR propagation
-<<<<<<< HEAD
-    if (config.interBrokerProtocolVersion < KAFKA_2_7_IV2) {
+    if (!config.interBrokerProtocolVersion.isAlterIsrSupported) {
       if (zkClient.isEmpty) {
         throw new IllegalStateException(s"Must supply zkClient with IBP < KAFKA_2_7_IV2: ${config.interBrokerProtocolVersion}")
       }
-=======
-    if (!config.interBrokerProtocolVersion.isAlterIsrSupported) {
->>>>>>> 0a4c4daa
       scheduler.schedule("isr-change-propagation", maybePropagateIsrChanges _,
         period = isrChangeNotificationConfig.checkIntervalMs, unit = TimeUnit.MILLISECONDS)
     } else {
