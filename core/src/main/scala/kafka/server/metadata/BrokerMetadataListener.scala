/**
 * Licensed to the Apache Software Foundation (ASF) under one or more
 * contributor license agreements.  See the NOTICE file distributed with
 * this work for additional information regarding copyright ownership.
 * The ASF licenses this file to You under the Apache License, Version 2.0
 * (the "License"); you may not use this file except in compliance with
 * the License.  You may obtain a copy of the License at
 *
 *    http://www.apache.org/licenses/LICENSE-2.0
 *
 * Unless required by applicable law or agreed to in writing, software
 * distributed under the License is distributed on an "AS IS" BASIS,
 * WITHOUT WARRANTIES OR CONDITIONS OF ANY KIND, either express or implied.
 * See the License for the specific language governing permissions and
 * limitations under the License.
 */
package kafka.server.metadata

import java.util
import java.util.concurrent.TimeUnit
import kafka.coordinator.group.GroupCoordinator
import kafka.coordinator.transaction.TransactionCoordinator
import kafka.log.LogManager
import kafka.metrics.KafkaMetricsGroup
<<<<<<< HEAD
import kafka.network.SocketServer
import kafka.server._
import kafka.utils.ShutdownableThread
=======
import kafka.server.{MetadataCache, QuotaFactory, ReplicaManager, RequestHandlerHelper}
>>>>>>> e0b54aa9
import org.apache.kafka.common.config.ConfigResource
import org.apache.kafka.common.metadata.MetadataRecordType._
import org.apache.kafka.common.metadata._
import org.apache.kafka.common.protocol.ApiMessage
import org.apache.kafka.common.utils.{EventQueue, KafkaEventQueue, LogContext, Time}
import org.apache.kafka.metalog.{MetaLogLeader, MetaLogListener}
<<<<<<< HEAD
import java.util
import java.util.Properties
import java.util.concurrent.{LinkedBlockingQueue, TimeUnit}

object BrokerMetadataListener {
  val ThreadNamePrefix = "broker-"
  val ThreadNameSuffix = "-metadata-event-thread"
  val EventQueueTimeMetricName = "EventQueueTimeMs"
  val EventQueueSizeMetricName = "EventQueueSize"
  val ErrorCountMetricName = "ErrorCount"
  val DefaultEventQueueTimeoutMs = 300000

  def defaultProcessors(kafkaConfig: KafkaConfig,
                        clusterId: String,
                        metadataCache: MetadataCache,
                        groupCoordinator: GroupCoordinator,
                        quotaManagers: QuotaFactory.QuotaManagers,
                        replicaManager: ReplicaManager,
                        txnCoordinator: TransactionCoordinator,
                        logManager: LogManager,
                        socketServer: SocketServer,
                        quotaCache: QuotaCache): List[BrokerMetadataProcessor] = {
    val configHandlers = Map[ConfigResource.Type, ConfigHandler](
      ConfigResource.Type.TOPIC -> new TopicConfigHandler(logManager, kafkaConfig, quotaManagers, None),
      ConfigResource.Type.BROKER -> new BrokerConfigHandler(kafkaConfig, quotaManagers))
    List(
      new PartitionMetadataProcessor(kafkaConfig, clusterId, metadataCache, groupCoordinator, quotaManagers,
        replicaManager, txnCoordinator, configHandlers),
      new QuotaMetadataProcessor(quotaManagers, socketServer.connectionQuotas, quotaCache)
    )
  }
}

/**
 * A metadata event appearing either in the metadata log or originating out-of-band from the broker's heartbeat
 */
sealed trait BrokerMetadataEvent
=======
>>>>>>> e0b54aa9

import scala.jdk.CollectionConverters._

object BrokerMetadataListener{
  val MetadataBatchProcessingTimeUs = "MetadataBatchProcessingTimeUs"
  val MetadataBatchSizes = "MetadataBatchSizes"
}

class BrokerMetadataListener(val brokerId: Int,
                             val time: Time,
                             val metadataCache: MetadataCache,
                             val configRepository: LocalConfigRepository,
                             val groupCoordinator: GroupCoordinator,
                             val quotaManagers: QuotaFactory.QuotaManagers,
                             val replicaManager: ReplicaManager,
                             val txnCoordinator: TransactionCoordinator,
                             val logManager: LogManager,
                             val threadNamePrefix: Option[String]
                            ) extends MetaLogListener with KafkaMetricsGroup {
  val logContext = new LogContext(s"[BrokerMetadataListener id=${brokerId}] ")
  val log = logContext.logger(classOf[BrokerMetadataListener])
  logIdent = logContext.logPrefix()

  /**
   * A histogram tracking the time in microseconds it took to process batches of events.
   */
  private val batchProcessingTimeHist = newHistogram(BrokerMetadataListener.MetadataBatchProcessingTimeUs)

  /**
   * A histogram tracking the sizes of batches that we have processed.
   */
  private val metadataBatchSizeHist = newHistogram(BrokerMetadataListener.MetadataBatchSizes)

  /**
   * The highest metadata offset that we've seen.  Written only from the event queue thread.
   */
  @volatile private var _highestMetadataOffset = -1L

  val eventQueue = new KafkaEventQueue(time, logContext, threadNamePrefix.getOrElse(""))

  def highestMetadataOffset(): Long = _highestMetadataOffset

  /**
   * Handle new metadata records.
   */
  override def handleCommits(lastOffset: Long, records: util.List[ApiMessage]): Unit = {
    eventQueue.append(new HandleCommitsEvent(lastOffset, records))
  }

  class HandleCommitsEvent(lastOffset: Long,
                           records: util.List[ApiMessage])
      extends EventQueue.FailureLoggingEvent(log) {
    override def run(): Unit = {
      if (isDebugEnabled) {
        debug(s"Metadata batch ${lastOffset}: handling ${records.size()} record(s).")
      }
      val imageBuilder =
        MetadataImageBuilder(brokerId, log, metadataCache.currentImage())
      val startNs = time.nanoseconds()
      var index = 0
      metadataBatchSizeHist.update(records.size())
      records.iterator().asScala.foreach { case record =>
        try {
          if (isTraceEnabled) {
            trace("Metadata batch %d: processing [%d/%d]: %s.".format(lastOffset, index + 1,
              records.size(), record.toString()))
          }
          handleMessage(imageBuilder, record, lastOffset)
        } catch {
          case e: Exception => error(s"Unable to handle record ${index} in batch " +
            s"ending at offset ${lastOffset}", e)
        }
        index = index + 1
      }
      if (imageBuilder.hasChanges()) {
        val newImage = imageBuilder.build()
        if (isTraceEnabled) {
          trace(s"Metadata batch ${lastOffset}: creating new metadata image ${newImage}")
        } else if (isDebugEnabled) {
          debug(s"Metadata batch ${lastOffset}: creating new metadata image")
        }
        metadataCache.setImage(newImage)
      } else if (isDebugEnabled) {
        debug(s"Metadata batch ${lastOffset}: no new metadata image required.")
      }
      if (imageBuilder.hasPartitionChanges()) {
        if (isDebugEnabled) {
          debug(s"Metadata batch ${lastOffset}: applying partition changes")
        }
        replicaManager.handleMetadataRecords(imageBuilder, lastOffset,
          RequestHandlerHelper.onLeadershipChange(groupCoordinator, txnCoordinator, _, _))
      } else if (isDebugEnabled) {
        debug(s"Metadata batch ${lastOffset}: no partition changes found.")
      }
      _highestMetadataOffset = lastOffset
      val endNs = time.nanoseconds()
      val deltaUs = TimeUnit.MICROSECONDS.convert(endNs - startNs, TimeUnit.NANOSECONDS)
      debug(s"Metadata batch ${lastOffset}: advanced highest metadata offset in ${deltaUs} " +
        "microseconds.")
      batchProcessingTimeHist.update(deltaUs)
    }
  }

  private def handleMessage(imageBuilder: MetadataImageBuilder,
                            record: ApiMessage,
                            lastOffset: Long): Unit = {
    val recordType = try {
      fromId(record.apiKey())
    } catch {
      case e: Exception => throw new RuntimeException("Unknown metadata record type " +
      s"${record.apiKey()} in batch ending at offset ${lastOffset}.")
    }
    recordType match {
      case REGISTER_BROKER_RECORD => handleRegisterBrokerRecord(imageBuilder,
        record.asInstanceOf[RegisterBrokerRecord])
      case UNREGISTER_BROKER_RECORD => handleUnregisterBrokerRecord(imageBuilder,
        record.asInstanceOf[UnregisterBrokerRecord])
      case TOPIC_RECORD => handleTopicRecord(imageBuilder,
        record.asInstanceOf[TopicRecord])
      case PARTITION_RECORD => handlePartitionRecord(imageBuilder,
        record.asInstanceOf[PartitionRecord])
      case CONFIG_RECORD => handleConfigRecord(record.asInstanceOf[ConfigRecord])
      case ISR_CHANGE_RECORD => handleIsrChangeRecord(imageBuilder,
        record.asInstanceOf[IsrChangeRecord])
      case FENCE_BROKER_RECORD => handleFenceBrokerRecord(imageBuilder,
        record.asInstanceOf[FenceBrokerRecord])
      case UNFENCE_BROKER_RECORD => handleUnfenceBrokerRecord(imageBuilder,
        record.asInstanceOf[UnfenceBrokerRecord])
      case REMOVE_TOPIC_RECORD => handleRemoveTopicRecord(imageBuilder,
        record.asInstanceOf[RemoveTopicRecord])
      // TODO: handle FEATURE_LEVEL_RECORD
      case _ => throw new RuntimeException(s"Unsupported record type ${recordType}")
    }
  }

  def handleRegisterBrokerRecord(imageBuilder: MetadataImageBuilder,
                                 record: RegisterBrokerRecord): Unit = {
    val broker = MetadataBroker(record)
    imageBuilder.brokersBuilder().add(broker)
  }

  def handleUnregisterBrokerRecord(imageBuilder: MetadataImageBuilder,
                                   record: UnregisterBrokerRecord): Unit = {
    imageBuilder.brokersBuilder().remove(record.brokerId())
  }

  def handleTopicRecord(imageBuilder: MetadataImageBuilder,
                        record: TopicRecord): Unit = {
    imageBuilder.partitionsBuilder().addUuidMapping(record.name(), record.topicId())
  }

  def handlePartitionRecord(imageBuilder: MetadataImageBuilder,
                            record: PartitionRecord): Unit = {
    imageBuilder.topicIdToName(record.topicId()) match {
      case None => throw new RuntimeException(s"Unable to locate topic with ID ${record.topicId}")
      case Some(name) =>
        val partition = MetadataPartition(name, record)
        imageBuilder.partitionsBuilder().set(partition)
    }
  }

  def handleConfigRecord(record: ConfigRecord): Unit = {
    val t = ConfigResource.Type.forId(record.resourceType())
    if (t == ConfigResource.Type.UNKNOWN) {
      throw new RuntimeException("Unable to understand config resource type " +
        s"${Integer.valueOf(record.resourceType())}")
    }
    val resource = new ConfigResource(t, record.resourceName())
    configRepository.setConfig(resource, record.name(), record.value())
  }

  def handleIsrChangeRecord(imageBuilder: MetadataImageBuilder,
                            record: IsrChangeRecord): Unit = {
    imageBuilder.partitionsBuilder().handleIsrChange(record)
  }

  def handleFenceBrokerRecord(imageBuilder: MetadataImageBuilder,
                              record: FenceBrokerRecord): Unit = {
    // TODO: add broker epoch to metadata cache, and check it here.
    imageBuilder.brokersBuilder().changeFencing(record.id(), true)
  }

  def handleUnfenceBrokerRecord(imageBuilder: MetadataImageBuilder,
                                record: UnfenceBrokerRecord): Unit = {
    // TODO: add broker epoch to metadata cache, and check it here.
    imageBuilder.brokersBuilder().changeFencing(record.id(), false)
  }

  def handleRemoveTopicRecord(imageBuilder: MetadataImageBuilder,
                              record: RemoveTopicRecord): Unit = {
    val removedPartitions = imageBuilder.partitionsBuilder().
      removeTopicById(record.topicId())
    groupCoordinator.handleDeletedPartitions(removedPartitions.map(_.toTopicPartition()).toSeq)
  }

  class HandleNewLeaderEvent(leader: MetaLogLeader)
      extends EventQueue.FailureLoggingEvent(log) {
    override def run(): Unit = {
      val imageBuilder =
        MetadataImageBuilder(brokerId, log, metadataCache.currentImage())
      if (leader.nodeId() < 0) {
        imageBuilder.setControllerId(None)
      } else {
        imageBuilder.setControllerId(Some(leader.nodeId()))
      }
      metadataCache.setImage(imageBuilder.build())
    }
  }

  override def handleNewLeader(leader: MetaLogLeader): Unit = {
    eventQueue.append(new HandleNewLeaderEvent(leader))
  }

  class ShutdownEvent() extends EventQueue.FailureLoggingEvent(log) {
    override def run(): Unit = {
      removeMetric(BrokerMetadataListener.MetadataBatchProcessingTimeUs)
      removeMetric(BrokerMetadataListener.MetadataBatchSizes)
    }
  }

  override def beginShutdown(): Unit = {
    eventQueue.beginShutdown("beginShutdown", new ShutdownEvent())
  }

  def close(): Unit = {
    beginShutdown()
    eventQueue.close()
  }
}<|MERGE_RESOLUTION|>--- conflicted
+++ resolved
@@ -22,59 +22,13 @@
 import kafka.coordinator.transaction.TransactionCoordinator
 import kafka.log.LogManager
 import kafka.metrics.KafkaMetricsGroup
-<<<<<<< HEAD
-import kafka.network.SocketServer
-import kafka.server._
-import kafka.utils.ShutdownableThread
-=======
 import kafka.server.{MetadataCache, QuotaFactory, ReplicaManager, RequestHandlerHelper}
->>>>>>> e0b54aa9
 import org.apache.kafka.common.config.ConfigResource
 import org.apache.kafka.common.metadata.MetadataRecordType._
 import org.apache.kafka.common.metadata._
 import org.apache.kafka.common.protocol.ApiMessage
 import org.apache.kafka.common.utils.{EventQueue, KafkaEventQueue, LogContext, Time}
 import org.apache.kafka.metalog.{MetaLogLeader, MetaLogListener}
-<<<<<<< HEAD
-import java.util
-import java.util.Properties
-import java.util.concurrent.{LinkedBlockingQueue, TimeUnit}
-
-object BrokerMetadataListener {
-  val ThreadNamePrefix = "broker-"
-  val ThreadNameSuffix = "-metadata-event-thread"
-  val EventQueueTimeMetricName = "EventQueueTimeMs"
-  val EventQueueSizeMetricName = "EventQueueSize"
-  val ErrorCountMetricName = "ErrorCount"
-  val DefaultEventQueueTimeoutMs = 300000
-
-  def defaultProcessors(kafkaConfig: KafkaConfig,
-                        clusterId: String,
-                        metadataCache: MetadataCache,
-                        groupCoordinator: GroupCoordinator,
-                        quotaManagers: QuotaFactory.QuotaManagers,
-                        replicaManager: ReplicaManager,
-                        txnCoordinator: TransactionCoordinator,
-                        logManager: LogManager,
-                        socketServer: SocketServer,
-                        quotaCache: QuotaCache): List[BrokerMetadataProcessor] = {
-    val configHandlers = Map[ConfigResource.Type, ConfigHandler](
-      ConfigResource.Type.TOPIC -> new TopicConfigHandler(logManager, kafkaConfig, quotaManagers, None),
-      ConfigResource.Type.BROKER -> new BrokerConfigHandler(kafkaConfig, quotaManagers))
-    List(
-      new PartitionMetadataProcessor(kafkaConfig, clusterId, metadataCache, groupCoordinator, quotaManagers,
-        replicaManager, txnCoordinator, configHandlers),
-      new QuotaMetadataProcessor(quotaManagers, socketServer.connectionQuotas, quotaCache)
-    )
-  }
-}
-
-/**
- * A metadata event appearing either in the metadata log or originating out-of-band from the broker's heartbeat
- */
-sealed trait BrokerMetadataEvent
-=======
->>>>>>> e0b54aa9
 
 import scala.jdk.CollectionConverters._
 
@@ -92,7 +46,8 @@
                              val replicaManager: ReplicaManager,
                              val txnCoordinator: TransactionCoordinator,
                              val logManager: LogManager,
-                             val threadNamePrefix: Option[String]
+                             val threadNamePrefix: Option[String],
+                             val quotaProcessor: QuotaMetadataProcessor
                             ) extends MetaLogListener with KafkaMetricsGroup {
   val logContext = new LogContext(s"[BrokerMetadataListener id=${brokerId}] ")
   val log = logContext.logger(classOf[BrokerMetadataListener])
@@ -205,6 +160,8 @@
         record.asInstanceOf[UnfenceBrokerRecord])
       case REMOVE_TOPIC_RECORD => handleRemoveTopicRecord(imageBuilder,
         record.asInstanceOf[RemoveTopicRecord])
+      case QUOTA_RECORD => handleQuotaRecord(imageBuilder,
+        record.asInstanceOf[QuotaRecord])
       // TODO: handle FEATURE_LEVEL_RECORD
       case _ => throw new RuntimeException(s"Unsupported record type ${recordType}")
     }
@@ -268,6 +225,12 @@
     val removedPartitions = imageBuilder.partitionsBuilder().
       removeTopicById(record.topicId())
     groupCoordinator.handleDeletedPartitions(removedPartitions.map(_.toTopicPartition()).toSeq)
+  }
+
+  def handleQuotaRecord(imageBuilder: MetadataImageBuilder,
+                        record: QuotaRecord): Unit = {
+    // TODO add quotas to MetadataImageBuilder
+    quotaProcessor.handleQuotaRecord(record)
   }
 
   class HandleNewLeaderEvent(leader: MetaLogLeader)
