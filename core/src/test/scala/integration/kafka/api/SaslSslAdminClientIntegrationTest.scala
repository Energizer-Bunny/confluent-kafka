/**
  * Licensed to the Apache Software Foundation (ASF) under one or more contributor license agreements. See the NOTICE
  * file distributed with this work for additional information regarding copyright ownership. The ASF licenses this file
  * to You under the Apache License, Version 2.0 (the "License"); you may not use this file except in compliance with the
  * License. You may obtain a copy of the License at
  *
  * http://www.apache.org/licenses/LICENSE-2.0
  *
  * Unless required by applicable law or agreed to in writing, software distributed under the License is distributed on
  * an "AS IS" BASIS, WITHOUT WARRANTIES OR CONDITIONS OF ANY KIND, either express or implied. See the License for the
  * specific language governing permissions and limitations under the License.
  */
package kafka.api

import java.io.File
import java.util

import kafka.log.LogConfig
import kafka.security.auth.{All, Allow, Alter, AlterConfigs, Authorizer, ClusterAction, Create, Delete, Deny, Describe, Group, Operation, PermissionType, SimpleAclAuthorizer, Topic, Acl => AuthAcl, Resource => AuthResource}
import kafka.security.authorizer.AuthorizerWrapper
import kafka.server.{Defaults, KafkaConfig}
import kafka.utils.{CoreUtils, JaasTestUtils, TestUtils}
import kafka.utils.TestUtils._
import org.apache.kafka.clients.admin._
import org.apache.kafka.common.acl._
import org.apache.kafka.common.config.ConfigResource
import org.apache.kafka.common.errors.{ClusterAuthorizationException, InvalidRequestException, TopicAuthorizationException, UnknownTopicOrPartitionException}
import org.apache.kafka.common.resource.{PatternType, ResourcePattern, ResourcePatternFilter, ResourceType}
import org.apache.kafka.common.security.auth.{KafkaPrincipal, SecurityProtocol}
import org.junit.Assert.{assertEquals, assertTrue}
import org.junit.{After, Assert, Before, Test}

import scala.collection.JavaConverters._
import scala.collection.Seq
import scala.compat.java8.OptionConverters._
import scala.concurrent.ExecutionException
import scala.util.{Failure, Success, Try}

class SaslSslAdminClientIntegrationTest extends AdminClientIntegrationTest with SaslSetup {
  this.serverConfig.setProperty(KafkaConfig.ZkEnableSecureAclsProp, "true")
  // This tests the old SimpleAclAuthorizer, we have another test for the new AclAuthorizer
  this.serverConfig.setProperty(KafkaConfig.AuthorizerClassNameProp, classOf[SimpleAclAuthorizer].getName)

  override protected def securityProtocol = SecurityProtocol.SASL_SSL
  override protected lazy val trustStoreFile = Some(File.createTempFile("truststore", ".jks"))

  override def configureSecurityBeforeServersStart(): Unit = {
    val authorizer = CoreUtils.createObject[Authorizer](classOf[SimpleAclAuthorizer].getName)
    try {
      authorizer.configure(this.configs.head.originals())
      authorizer.addAcls(Set(new AuthAcl(AuthAcl.WildCardPrincipal, Allow,
                             AuthAcl.WildCardHost, All)), new AuthResource(Topic, "*", PatternType.LITERAL))
      authorizer.addAcls(Set(new AuthAcl(AuthAcl.WildCardPrincipal, Allow,
                             AuthAcl.WildCardHost, All)), new AuthResource(Group, "*", PatternType.LITERAL))

      authorizer.addAcls(Set(clusterAcl(Allow, Create),
                             clusterAcl(Allow, Delete),
                             clusterAcl(Allow, ClusterAction),
                             clusterAcl(Allow, AlterConfigs),
                             clusterAcl(Allow, Alter)),
                             AuthResource.ClusterResource)
    } finally {
      authorizer.close()
    }
  }

  @Before
  override def setUp(): Unit = {
    setUpSasl()
    super.setUp()
  }

  def setUpSasl(): Unit = {
    startSasl(jaasSections(Seq("GSSAPI"), Some("GSSAPI"), Both, JaasTestUtils.KafkaServerContextName))
  }

  private def clusterAcl(permissionType: PermissionType, operation: Operation): AuthAcl = {
    new AuthAcl(new KafkaPrincipal(KafkaPrincipal.USER_TYPE, "*"), permissionType,
      AuthAcl.WildCardHost, operation)
  }

  def addClusterAcl(permissionType: PermissionType, operation: Operation): Unit = {
    val acls = Set(clusterAcl(permissionType, operation))
    val authorizer = simpleAclAuthorizer
    val prevAcls = authorizer.getAcls(AuthResource.ClusterResource)
    authorizer.addAcls(acls, AuthResource.ClusterResource)
    TestUtils.waitAndVerifyAcls(prevAcls ++ acls, authorizer, AuthResource.ClusterResource)
  }

  def removeClusterAcl(permissionType: PermissionType, operation: Operation): Unit = {
    val acls = Set(clusterAcl(permissionType, operation))
    val authorizer = simpleAclAuthorizer
    val prevAcls = authorizer.getAcls(AuthResource.ClusterResource)
    Assert.assertTrue(authorizer.removeAcls(acls, AuthResource.ClusterResource))
    TestUtils.waitAndVerifyAcls(prevAcls -- acls, authorizer, AuthResource.ClusterResource)
  }

  @After
  override def tearDown(): Unit = {
    super.tearDown()
    closeSasl()
  }

  val anyAcl = new AclBinding(new ResourcePattern(ResourceType.TOPIC, "*", PatternType.LITERAL),
    new AccessControlEntry("User:*", "*", AclOperation.ALL, AclPermissionType.ALLOW))
  val acl2 = new AclBinding(new ResourcePattern(ResourceType.TOPIC, "mytopic2", PatternType.LITERAL),
    new AccessControlEntry("User:ANONYMOUS", "*", AclOperation.WRITE, AclPermissionType.ALLOW))
  val acl3 = new AclBinding(new ResourcePattern(ResourceType.TOPIC, "mytopic3", PatternType.LITERAL),
    new AccessControlEntry("User:ANONYMOUS", "*", AclOperation.READ, AclPermissionType.ALLOW))
  val fooAcl = new AclBinding(new ResourcePattern(ResourceType.TOPIC, "foobar", PatternType.LITERAL),
    new AccessControlEntry("User:ANONYMOUS", "*", AclOperation.READ, AclPermissionType.ALLOW))
  val prefixAcl = new AclBinding(new ResourcePattern(ResourceType.TOPIC, "mytopic", PatternType.PREFIXED),
    new AccessControlEntry("User:ANONYMOUS", "*", AclOperation.READ, AclPermissionType.ALLOW))
  val transactionalIdAcl = new AclBinding(new ResourcePattern(ResourceType.TRANSACTIONAL_ID, "transactional_id", PatternType.LITERAL),
    new AccessControlEntry("User:ANONYMOUS", "*", AclOperation.WRITE, AclPermissionType.ALLOW))
  val groupAcl = new AclBinding(new ResourcePattern(ResourceType.GROUP, "*", PatternType.LITERAL),
    new AccessControlEntry("User:*", "*", AclOperation.ALL, AclPermissionType.ALLOW))

  @Test
  override def testAclOperations(): Unit = {
    client = AdminClient.create(createConfig())
    assertEquals(7, getAcls(AclBindingFilter.ANY).size)
    val results = client.createAcls(List(acl2, acl3).asJava)
    assertEquals(Set(acl2, acl3), results.values.keySet().asScala)
    results.values.values().asScala.foreach(value => value.get)
    val aclUnknown = new AclBinding(new ResourcePattern(ResourceType.TOPIC, "mytopic3", PatternType.LITERAL),
      new AccessControlEntry("User:ANONYMOUS", "*", AclOperation.UNKNOWN, AclPermissionType.ALLOW))
    val results2 = client.createAcls(List(aclUnknown).asJava)
    assertEquals(Set(aclUnknown), results2.values.keySet().asScala)
    assertFutureExceptionTypeEquals(results2.all, classOf[InvalidRequestException])
    val results3 = client.deleteAcls(List(ACL1.toFilter, acl2.toFilter, acl3.toFilter).asJava).values
    assertEquals(Set(ACL1.toFilter, acl2.toFilter, acl3.toFilter), results3.keySet.asScala)
    assertEquals(0, results3.get(ACL1.toFilter).get.values.size())
    assertEquals(Set(acl2), results3.get(acl2.toFilter).get.values.asScala.map(_.binding).toSet)
    assertEquals(Set(acl3), results3.get(acl3.toFilter).get.values.asScala.map(_.binding).toSet)
  }

  @Test
  def testAclOperations2(): Unit = {
    client = AdminClient.create(createConfig())
    val results = client.createAcls(List(acl2, acl2, transactionalIdAcl).asJava)
    assertEquals(Set(acl2, acl2, transactionalIdAcl), results.values.keySet.asScala)
    results.all.get()
    waitForDescribeAcls(client, acl2.toFilter, Set(acl2))
    waitForDescribeAcls(client, transactionalIdAcl.toFilter, Set(transactionalIdAcl))

    val filterA = new AclBindingFilter(new ResourcePatternFilter(ResourceType.GROUP, null, PatternType.LITERAL), AccessControlEntryFilter.ANY)
    val filterB = new AclBindingFilter(new ResourcePatternFilter(ResourceType.TOPIC, "mytopic2", PatternType.LITERAL), AccessControlEntryFilter.ANY)
    val filterC = new AclBindingFilter(new ResourcePatternFilter(ResourceType.TRANSACTIONAL_ID, null, PatternType.LITERAL), AccessControlEntryFilter.ANY)

    waitForDescribeAcls(client, filterA, Set(groupAcl))
    waitForDescribeAcls(client, filterC, Set(transactionalIdAcl))

    val results2 = client.deleteAcls(List(filterA, filterB, filterC).asJava, new DeleteAclsOptions())
    assertEquals(Set(filterA, filterB, filterC), results2.values.keySet.asScala)
    assertEquals(Set(groupAcl), results2.values.get(filterA).get.values.asScala.map(_.binding).toSet)
    assertEquals(Set(transactionalIdAcl), results2.values.get(filterC).get.values.asScala.map(_.binding).toSet)
    assertEquals(Set(acl2), results2.values.get(filterB).get.values.asScala.map(_.binding).toSet)

    waitForDescribeAcls(client, filterB, Set())
    waitForDescribeAcls(client, filterC, Set())
  }

  @Test
  def testAclDescribe(): Unit = {
    client = AdminClient.create(createConfig())
    ensureAcls(Set(anyAcl, acl2, fooAcl, prefixAcl))

    val allTopicAcls = new AclBindingFilter(new ResourcePatternFilter(ResourceType.TOPIC, null, PatternType.ANY), AccessControlEntryFilter.ANY)
    val allLiteralTopicAcls = new AclBindingFilter(new ResourcePatternFilter(ResourceType.TOPIC, null, PatternType.LITERAL), AccessControlEntryFilter.ANY)
    val allPrefixedTopicAcls = new AclBindingFilter(new ResourcePatternFilter(ResourceType.TOPIC, null, PatternType.PREFIXED), AccessControlEntryFilter.ANY)
    val literalMyTopic2Acls = new AclBindingFilter(new ResourcePatternFilter(ResourceType.TOPIC, "mytopic2", PatternType.LITERAL), AccessControlEntryFilter.ANY)
    val prefixedMyTopicAcls = new AclBindingFilter(new ResourcePatternFilter(ResourceType.TOPIC, "mytopic", PatternType.PREFIXED), AccessControlEntryFilter.ANY)
    val allMyTopic2Acls = new AclBindingFilter(new ResourcePatternFilter(ResourceType.TOPIC, "mytopic2", PatternType.MATCH), AccessControlEntryFilter.ANY)
    val allFooTopicAcls = new AclBindingFilter(new ResourcePatternFilter(ResourceType.TOPIC, "foobar", PatternType.MATCH), AccessControlEntryFilter.ANY)

    assertEquals(Set(anyAcl), getAcls(anyAcl.toFilter))
    assertEquals(Set(prefixAcl), getAcls(prefixAcl.toFilter))
    assertEquals(Set(acl2), getAcls(acl2.toFilter))
    assertEquals(Set(fooAcl), getAcls(fooAcl.toFilter))

    assertEquals(Set(acl2), getAcls(literalMyTopic2Acls))
    assertEquals(Set(prefixAcl), getAcls(prefixedMyTopicAcls))
    assertEquals(Set(anyAcl, acl2, fooAcl), getAcls(allLiteralTopicAcls))
    assertEquals(Set(prefixAcl), getAcls(allPrefixedTopicAcls))
    assertEquals(Set(anyAcl, acl2, prefixAcl), getAcls(allMyTopic2Acls))
    assertEquals(Set(anyAcl, fooAcl), getAcls(allFooTopicAcls))
    assertEquals(Set(anyAcl, acl2, fooAcl, prefixAcl), getAcls(allTopicAcls))
  }

  @Test
  def testAclDelete(): Unit = {
    client = AdminClient.create(createConfig())
    ensureAcls(Set(anyAcl, acl2, fooAcl, prefixAcl))

    val allTopicAcls = new AclBindingFilter(new ResourcePatternFilter(ResourceType.TOPIC, null, PatternType.MATCH), AccessControlEntryFilter.ANY)
    val allLiteralTopicAcls = new AclBindingFilter(new ResourcePatternFilter(ResourceType.TOPIC, null, PatternType.LITERAL), AccessControlEntryFilter.ANY)
    val allPrefixedTopicAcls = new AclBindingFilter(new ResourcePatternFilter(ResourceType.TOPIC, null, PatternType.PREFIXED), AccessControlEntryFilter.ANY)

    // Delete only ACLs on literal 'mytopic2' topic
    var deleted = client.deleteAcls(List(acl2.toFilter).asJava).all().get().asScala.toSet
    assertEquals(Set(acl2), deleted)
    assertEquals(Set(anyAcl, fooAcl, prefixAcl), getAcls(allTopicAcls))

    ensureAcls(deleted)

    // Delete only ACLs on literal '*' topic
    deleted = client.deleteAcls(List(anyAcl.toFilter).asJava).all().get().asScala.toSet
    assertEquals(Set(anyAcl), deleted)
    assertEquals(Set(acl2, fooAcl, prefixAcl), getAcls(allTopicAcls))

    ensureAcls(deleted)

    // Delete only ACLs on specific prefixed 'mytopic' topics:
    deleted = client.deleteAcls(List(prefixAcl.toFilter).asJava).all().get().asScala.toSet
    assertEquals(Set(prefixAcl), deleted)
    assertEquals(Set(anyAcl, acl2, fooAcl), getAcls(allTopicAcls))

    ensureAcls(deleted)

    // Delete all literal ACLs:
    deleted = client.deleteAcls(List(allLiteralTopicAcls).asJava).all().get().asScala.toSet
    assertEquals(Set(anyAcl, acl2, fooAcl), deleted)
    assertEquals(Set(prefixAcl), getAcls(allTopicAcls))

    ensureAcls(deleted)

    // Delete all prefixed ACLs:
    deleted = client.deleteAcls(List(allPrefixedTopicAcls).asJava).all().get().asScala.toSet
    assertEquals(Set(prefixAcl), deleted)
    assertEquals(Set(anyAcl, acl2, fooAcl), getAcls(allTopicAcls))

    ensureAcls(deleted)

    // Delete all topic ACLs:
    deleted = client.deleteAcls(List(allTopicAcls).asJava).all().get().asScala.toSet
    assertEquals(Set(), getAcls(allTopicAcls))
  }

  //noinspection ScalaDeprecation - test explicitly covers clients using legacy / deprecated constructors
  @Test
  def testLegacyAclOpsNeverAffectOrReturnPrefixed(): Unit = {
    client = AdminClient.create(createConfig())
    ensureAcls(Set(anyAcl, acl2, fooAcl, prefixAcl))  // <-- prefixed exists, but should never be returned.

    val allTopicAcls = new AclBindingFilter(new ResourcePatternFilter(ResourceType.TOPIC, null, PatternType.MATCH), AccessControlEntryFilter.ANY)
    val legacyAllTopicAcls = new AclBindingFilter(new ResourcePatternFilter(ResourceType.TOPIC, null, PatternType.LITERAL), AccessControlEntryFilter.ANY)
    val legacyMyTopic2Acls = new AclBindingFilter(new ResourcePatternFilter(ResourceType.TOPIC, "mytopic2", PatternType.LITERAL), AccessControlEntryFilter.ANY)
    val legacyAnyTopicAcls = new AclBindingFilter(new ResourcePatternFilter(ResourceType.TOPIC, "*", PatternType.LITERAL), AccessControlEntryFilter.ANY)
    val legacyFooTopicAcls = new AclBindingFilter(new ResourcePatternFilter(ResourceType.TOPIC, "foobar", PatternType.LITERAL), AccessControlEntryFilter.ANY)

    assertEquals(Set(anyAcl, acl2, fooAcl), getAcls(legacyAllTopicAcls))
    assertEquals(Set(acl2), getAcls(legacyMyTopic2Acls))
    assertEquals(Set(anyAcl), getAcls(legacyAnyTopicAcls))
    assertEquals(Set(fooAcl), getAcls(legacyFooTopicAcls))

    // Delete only (legacy) ACLs on 'mytopic2' topic
    var deleted = client.deleteAcls(List(legacyMyTopic2Acls).asJava).all().get().asScala.toSet
    assertEquals(Set(acl2), deleted)
    assertEquals(Set(anyAcl, fooAcl, prefixAcl), getAcls(allTopicAcls))

    ensureAcls(deleted)

    // Delete only (legacy) ACLs on '*' topic
    deleted = client.deleteAcls(List(legacyAnyTopicAcls).asJava).all().get().asScala.toSet
    assertEquals(Set(anyAcl), deleted)
    assertEquals(Set(acl2, fooAcl, prefixAcl), getAcls(allTopicAcls))

    ensureAcls(deleted)

    // Delete all (legacy) topic ACLs:
    deleted = client.deleteAcls(List(legacyAllTopicAcls).asJava).all().get().asScala.toSet
    assertEquals(Set(anyAcl, acl2, fooAcl), deleted)
    assertEquals(Set(), getAcls(legacyAllTopicAcls))
    assertEquals(Set(prefixAcl), getAcls(allTopicAcls))
  }

  @Test
  def testAttemptToCreateInvalidAcls(): Unit = {
    client = AdminClient.create(createConfig())
    val clusterAcl = new AclBinding(new ResourcePattern(ResourceType.CLUSTER, "foobar", PatternType.LITERAL),
      new AccessControlEntry("User:ANONYMOUS", "*", AclOperation.READ, AclPermissionType.ALLOW))
    val emptyResourceNameAcl = new AclBinding(new ResourcePattern(ResourceType.TOPIC, "", PatternType.LITERAL),
      new AccessControlEntry("User:ANONYMOUS", "*", AclOperation.READ, AclPermissionType.ALLOW))
    val results = client.createAcls(List(clusterAcl, emptyResourceNameAcl).asJava, new CreateAclsOptions())
    assertEquals(Set(clusterAcl, emptyResourceNameAcl), results.values.keySet().asScala)
    assertFutureExceptionTypeEquals(results.values.get(clusterAcl), classOf[InvalidRequestException])
    assertFutureExceptionTypeEquals(results.values.get(emptyResourceNameAcl), classOf[InvalidRequestException])
  }

  override def configuredClusterPermissions(): Set[AclOperation] = {
    Set(AclOperation.ALTER, AclOperation.CREATE, AclOperation.CLUSTER_ACTION, AclOperation.ALTER_CONFIGS,
      AclOperation.DESCRIBE, AclOperation.DESCRIBE_CONFIGS)
  }

  private def verifyCauseIsClusterAuth(e: Throwable): Unit = {
    if (!e.getCause.isInstanceOf[ClusterAuthorizationException]) {
      throw e.getCause
    }
  }

  private def testAclCreateGetDelete(expectAuth: Boolean): Unit = {
    TestUtils.waitUntilTrue(() => {
      val result = client.createAcls(List(fooAcl, transactionalIdAcl).asJava, new CreateAclsOptions)
      if (expectAuth) {
        Try(result.all.get) match {
          case Failure(e) =>
            verifyCauseIsClusterAuth(e)
            false
          case Success(_) => true
        }
      } else {
        Try(result.all.get) match {
          case Failure(e) =>
            verifyCauseIsClusterAuth(e)
            true
          case Success(_) => false
        }
      }
    }, "timed out waiting for createAcls to " + (if (expectAuth) "succeed" else "fail"))
    if (expectAuth) {
      waitForDescribeAcls(client, fooAcl.toFilter, Set(fooAcl))
      waitForDescribeAcls(client, transactionalIdAcl.toFilter, Set(transactionalIdAcl))
    }
    TestUtils.waitUntilTrue(() => {
      val result = client.deleteAcls(List(fooAcl.toFilter, transactionalIdAcl.toFilter).asJava, new DeleteAclsOptions)
      if (expectAuth) {
        Try(result.all.get) match {
          case Failure(e) =>
            verifyCauseIsClusterAuth(e)
            false
          case Success(_) => true
        }
      } else {
        Try(result.all.get) match {
          case Failure(e) =>
            verifyCauseIsClusterAuth(e)
            true
          case Success(_) =>
            assertEquals(Set(fooAcl, transactionalIdAcl), result.values.keySet)
            assertEquals(Set(fooAcl), result.values.get(fooAcl.toFilter).get.values.asScala.map(_.binding).toSet)
            assertEquals(Set(transactionalIdAcl),
              result.values.get(transactionalIdAcl.toFilter).get.values.asScala.map(_.binding).toSet)
            true
        }
      }
    }, "timed out waiting for deleteAcls to " + (if (expectAuth) "succeed" else "fail"))
    if (expectAuth) {
      waitForDescribeAcls(client, fooAcl.toFilter, Set.empty)
      waitForDescribeAcls(client, transactionalIdAcl.toFilter, Set.empty)
    }
  }

  private def testAclGet(expectAuth: Boolean): Unit = {
    TestUtils.waitUntilTrue(() => {
      val userAcl = new AclBinding(new ResourcePattern(ResourceType.TOPIC, "*", PatternType.LITERAL),
        new AccessControlEntry("User:*", "*", AclOperation.ALL, AclPermissionType.ALLOW))
      val results = client.describeAcls(userAcl.toFilter)
      if (expectAuth) {
        Try(results.values.get) match {
          case Failure(e) =>
            verifyCauseIsClusterAuth(e)
            false
          case Success(acls) => Set(userAcl).equals(acls.asScala.toSet)
        }
      } else {
        Try(results.values.get) match {
          case Failure(e) =>
            verifyCauseIsClusterAuth(e)
            true
          case Success(_) => false
        }
      }
    }, "timed out waiting for describeAcls to " + (if (expectAuth) "succeed" else "fail"))
  }

  @Test
  def testAclAuthorizationDenied(): Unit = {
    client = AdminClient.create(createConfig())

    // Test that we cannot create or delete ACLs when Alter is denied.
    addClusterAcl(Deny, Alter)
    testAclGet(expectAuth = true)
    testAclCreateGetDelete(expectAuth = false)

    // Test that we cannot do anything with ACLs when Describe and Alter are denied.
    addClusterAcl(Deny, Describe)
    testAclGet(expectAuth = false)
    testAclCreateGetDelete(expectAuth = false)

    // Test that we can create, delete, and get ACLs with the default ACLs.
    removeClusterAcl(Deny, Describe)
    removeClusterAcl(Deny, Alter)
    testAclGet(expectAuth = true)
    testAclCreateGetDelete(expectAuth = true)

    // Test that we can't do anything with ACLs without the Allow Alter ACL in place.
    removeClusterAcl(Allow, Alter)
    removeClusterAcl(Allow, Delete)
    testAclGet(expectAuth = false)
    testAclCreateGetDelete(expectAuth = false)

    // Test that we can describe, but not alter ACLs, with only the Allow Describe ACL in place.
    addClusterAcl(Allow, Describe)
    testAclGet(expectAuth = true)
    testAclCreateGetDelete(expectAuth = false)
  }

  @Test
  def testCreateTopicsResponseMetadataAndConfig(): Unit = {
    val topic1 = "mytopic1"
    val topic2 = "mytopic2"
    val denyAcl = new AclBinding(new ResourcePattern(ResourceType.TOPIC, topic2, PatternType.LITERAL),
      new AccessControlEntry("User:*", "*", AclOperation.DESCRIBE_CONFIGS, AclPermissionType.DENY))

    client = AdminClient.create(createConfig())
    client.createAcls(List(denyAcl).asJava, new CreateAclsOptions()).all().get()

    val topics = Seq(topic1, topic2)
    val configsOverride = Map(LogConfig.SegmentBytesProp -> "100000").asJava
    val newTopics = Seq(
      new NewTopic(topic1, 2, 3.toShort).configs(configsOverride),
      new NewTopic(topic2, Option.empty[Integer].asJava, Option.empty[java.lang.Short].asJava).configs(configsOverride))
    val validateResult = client.createTopics(newTopics.asJava, new CreateTopicsOptions().validateOnly(true))
    validateResult.all.get()
    waitForTopics(client, List(), topics)

    def validateMetadataAndConfigs(result: CreateTopicsResult): Unit = {
      assertEquals(2, result.numPartitions(topic1).get())
      assertEquals(3, result.replicationFactor(topic1).get())
      val topicConfigs = result.config(topic1).get().entries.asScala
      assertTrue(topicConfigs.nonEmpty)
      val segmentBytesConfig = topicConfigs.find(_.name == LogConfig.SegmentBytesProp).get
      assertEquals(100000, segmentBytesConfig.value.toLong)
      assertEquals(ConfigEntry.ConfigSource.DYNAMIC_TOPIC_CONFIG, segmentBytesConfig.source)
      val compressionConfig = topicConfigs.find(_.name == LogConfig.CompressionTypeProp).get
      assertEquals(Defaults.CompressionType, compressionConfig.value)
      assertEquals(ConfigEntry.ConfigSource.DEFAULT_CONFIG, compressionConfig.source)

      assertFutureExceptionTypeEquals(result.numPartitions(topic2), classOf[TopicAuthorizationException])
      assertFutureExceptionTypeEquals(result.replicationFactor(topic2), classOf[TopicAuthorizationException])
      assertFutureExceptionTypeEquals(result.config(topic2), classOf[TopicAuthorizationException])
    }
    validateMetadataAndConfigs(validateResult)

    val createResult = client.createTopics(newTopics.asJava, new CreateTopicsOptions())
    createResult.all.get()
    waitForTopics(client, topics, List())
    validateMetadataAndConfigs(createResult)
    val createResponseConfig = createResult.config(topic1).get().entries.asScala

<<<<<<< HEAD
    val topicResource = new ConfigResource(ConfigResource.Type.TOPIC, topic1)
    val describeResponseConfig = client.describeConfigs(List(topicResource).asJava).values.get(topicResource).get().entries.asScala
=======
    val describeResponseConfig = describeConfigs(topic1)
>>>>>>> 99926bde
    assertEquals(describeResponseConfig.map(_.name).toSet, createResponseConfig.map(_.name).toSet)
    describeResponseConfig.foreach { describeEntry =>
      val name = describeEntry.name
      val createEntry = createResponseConfig.find(_.name == name).get
      assertEquals(s"Value mismatch for $name", describeEntry.value, createEntry.value)
      assertEquals(s"isReadOnly mismatch for $name", describeEntry.isReadOnly, createEntry.isReadOnly)
      assertEquals(s"isSensitive mismatch for $name", describeEntry.isSensitive, createEntry.isSensitive)
      assertEquals(s"Source mismatch for $name", describeEntry.source, createEntry.source)
    }
  }

  private def describeConfigs(topic: String): Iterable[ConfigEntry] = {
    val topicResource = new ConfigResource(ConfigResource.Type.TOPIC, topic)
    var configEntries: Iterable[ConfigEntry] = null

    TestUtils.waitUntilTrue(() => {
      try {
        val topicResponse = client.describeConfigs(List(topicResource).asJava).all.get.get(topicResource)
        configEntries = topicResponse.entries.asScala
        true
      } catch {
        case e: ExecutionException if e.getCause.isInstanceOf[UnknownTopicOrPartitionException] => false
      }
    }, "Timed out waiting for describeConfigs")

    configEntries
  }

  private def waitForDescribeAcls(client: Admin, filter: AclBindingFilter, acls: Set[AclBinding]): Unit = {
    var lastResults: util.Collection[AclBinding] = null
    TestUtils.waitUntilTrue(() => {
      lastResults = client.describeAcls(filter).values.get()
      acls == lastResults.asScala.toSet
    }, s"timed out waiting for ACLs $acls.\nActual $lastResults")
  }

  private def ensureAcls(bindings: Set[AclBinding]): Unit = {
    client.createAcls(bindings.asJava).all().get()

    bindings.foreach(binding => waitForDescribeAcls(client, binding.toFilter, Set(binding)))
  }

  private def getAcls(allTopicAcls: AclBindingFilter) = {
    client.describeAcls(allTopicAcls).values.get().asScala.toSet
  }

  private def simpleAclAuthorizer: Authorizer = {
    val authorizerWrapper = servers.head.dataPlaneRequestProcessor.authorizer.get.asInstanceOf[AuthorizerWrapper]
    authorizerWrapper.baseAuthorizer
  }
}<|MERGE_RESOLUTION|>--- conflicted
+++ resolved
@@ -449,12 +449,7 @@
     validateMetadataAndConfigs(createResult)
     val createResponseConfig = createResult.config(topic1).get().entries.asScala
 
-<<<<<<< HEAD
-    val topicResource = new ConfigResource(ConfigResource.Type.TOPIC, topic1)
-    val describeResponseConfig = client.describeConfigs(List(topicResource).asJava).values.get(topicResource).get().entries.asScala
-=======
     val describeResponseConfig = describeConfigs(topic1)
->>>>>>> 99926bde
     assertEquals(describeResponseConfig.map(_.name).toSet, createResponseConfig.map(_.name).toSet)
     describeResponseConfig.foreach { describeEntry =>
       val name = describeEntry.name
