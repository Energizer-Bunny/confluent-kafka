--- conflicted
+++ resolved
@@ -19,25 +19,17 @@
 
 import kafka.testkit.{KafkaClusterTestKit, TestKitNodes}
 import kafka.utils.TestUtils
-<<<<<<< HEAD
-import org.apache.kafka.clients.admin.Admin
+import org.apache.kafka.clients.admin.{Admin, NewTopic}
 import org.apache.kafka.common.quota.{ClientQuotaAlteration, ClientQuotaEntity, ClientQuotaFilter, ClientQuotaFilterComponent}
-=======
-import org.apache.kafka.clients.admin.{Admin, NewTopic}
->>>>>>> e0b54aa9
 import org.apache.kafka.metadata.BrokerState
 import org.junit.rules.Timeout
 import org.junit.{Assert, Rule, Test}
 
-<<<<<<< HEAD
-import scala.jdk.CollectionConverters._
-
-=======
 import java.util
 import java.util.Collections
 import java.util.concurrent.TimeUnit
 import scala.compat.java8.OptionConverters
->>>>>>> e0b54aa9
+import scala.jdk.CollectionConverters._
 
 class Kip500ClusterTest {
   @Rule
@@ -83,25 +75,139 @@
   }
 
   @Test
-<<<<<<< HEAD
+  def testCreateClusterAndCreateAndListTopic(): Unit = {
+    val cluster = new KafkaClusterTestKit.Builder(
+      new TestKitNodes.Builder().
+        setNumKip500BrokerNodes(3).
+        setNumControllerNodes(3).build()).build()
+    try {
+      cluster.format()
+      cluster.startup()
+      TestUtils.waitUntilTrue(() => cluster.kip500Brokers().get(0).currentState() == BrokerState.RUNNING,
+        "Broker never made it to RUNNING state.")
+      TestUtils.waitUntilTrue(() => OptionConverters.toJava(cluster.raftManagers().get(0).currentLeader).isPresent,
+        "RaftManager was not initialized.")
+      val admin = Admin.create(cluster.clientProperties())
+      try {
+        // Create a test topic
+        val newTopic = Collections.singletonList(new NewTopic("test-topic", 1, 3.toShort))
+        val createTopicResult = admin.createTopics(newTopic)
+        createTopicResult.all().get(60, TimeUnit.SECONDS)
+
+        // List created topic
+        TestUtils.waitUntilTrue(() => {
+          val listTopicsResult = admin.listTopics()
+          val result = listTopicsResult.names().get(5, TimeUnit.SECONDS).size() == newTopic.size()
+          if (result) {
+            newTopic forEach(topic => {
+              Assert.assertTrue(listTopicsResult.names().get().contains(topic.name()))
+            })
+          }
+          result
+        }, "Topics created were not listed.")
+      } finally {
+        admin.close()
+      }
+    } finally {
+      cluster.close()
+    }
+  }
+
+  @Test
+  def testCreateClusterAndCreateAndManyTopics(): Unit = {
+    val cluster = new KafkaClusterTestKit.Builder(
+      new TestKitNodes.Builder().
+        setNumKip500BrokerNodes(3).
+        setNumControllerNodes(3).build()).build()
+    try {
+      cluster.format()
+      cluster.startup()
+      TestUtils.waitUntilTrue(() => cluster.kip500Brokers().get(0).currentState() == BrokerState.RUNNING,
+        "Broker never made it to RUNNING state.")
+      TestUtils.waitUntilTrue(() => OptionConverters.toJava(cluster.raftManagers().get(0).currentLeader).isPresent,
+        "RaftManager was not initialized.")
+      val admin = Admin.create(cluster.clientProperties())
+      try {
+        // Create many topics
+        val newTopic = new util.ArrayList[NewTopic]()
+        newTopic.add(new NewTopic("test-topic-1", 1, 3.toShort))
+        newTopic.add(new NewTopic("test-topic-2", 1, 3.toShort))
+        newTopic.add(new NewTopic("test-topic-3", 1, 3.toShort))
+        val createTopicResult = admin.createTopics(newTopic)
+        createTopicResult.all().get(60, TimeUnit.SECONDS)
+
+        // List created topic
+        TestUtils.waitUntilTrue(() => {
+          val listTopicsResult = admin.listTopics()
+          val result = listTopicsResult.names().get(5, TimeUnit.SECONDS).size() == newTopic.size()
+          if (result) {
+            newTopic forEach(topic => {
+              Assert.assertTrue(listTopicsResult.names().get().contains(topic.name()))
+            })
+          }
+          result
+        }, "Topics created were not listed.")
+      } finally {
+        admin.close()
+      }
+    } finally {
+      cluster.close()
+    }
+  }
+
+  @Test
+  def testCreateClusterAndCreateAndManyTopicsWithManyPartitions(): Unit = {
+    val cluster = new KafkaClusterTestKit.Builder(
+      new TestKitNodes.Builder().
+        setNumKip500BrokerNodes(3).
+        setNumControllerNodes(3).build()).build()
+    try {
+      cluster.format()
+      cluster.startup()
+      TestUtils.waitUntilTrue(() => cluster.kip500Brokers().get(0).currentState() == BrokerState.RUNNING,
+        "Broker never made it to RUNNING state.")
+      TestUtils.waitUntilTrue(() => OptionConverters.toJava(cluster.raftManagers().get(0).currentLeader).isPresent,
+        "RaftManager was not initialized.")
+      val admin = Admin.create(cluster.clientProperties())
+      try {
+        // Create many topics
+        val newTopic = new util.ArrayList[NewTopic]()
+        newTopic.add(new NewTopic("test-topic-1", 3, 3.toShort))
+        newTopic.add(new NewTopic("test-topic-2", 3, 3.toShort))
+        newTopic.add(new NewTopic("test-topic-3", 3, 3.toShort))
+        val createTopicResult = admin.createTopics(newTopic)
+        createTopicResult.all().get(60, TimeUnit.SECONDS)
+
+        // List created topic
+        TestUtils.waitUntilTrue(() => {
+          val listTopicsResult = admin.listTopics()
+          val result = listTopicsResult.names().get(5, TimeUnit.SECONDS).size() == newTopic.size()
+          if (result) {
+            newTopic forEach(topic => {
+              Assert.assertTrue(listTopicsResult.names().get().contains(topic.name()))
+            })
+          }
+          result
+        }, "Topics created were not listed.")
+      } finally {
+        admin.close()
+      }
+    } finally {
+      cluster.close()
+    }
+  }
+
+  @Test
   def testClientQuotas(): Unit = {
     val cluster = new KafkaClusterTestKit.Builder(
       new TestKitNodes.Builder().
         setNumKip500BrokerNodes(1).
         setNumControllerNodes(1).build()).build()
-=======
-  def testCreateClusterAndCreateAndListTopic(): Unit = {
-    val cluster = new KafkaClusterTestKit.Builder(
-      new TestKitNodes.Builder().
-        setNumKip500BrokerNodes(3).
-        setNumControllerNodes(3).build()).build()
->>>>>>> e0b54aa9
-    try {
-      cluster.format()
-      cluster.startup()
-      TestUtils.waitUntilTrue(() => cluster.kip500Brokers().get(0).currentState() == BrokerState.RUNNING,
-        "Broker never made it to RUNNING state.")
-<<<<<<< HEAD
+    try {
+      cluster.format()
+      cluster.startup()
+      TestUtils.waitUntilTrue(() => cluster.kip500Brokers().get(0).currentState() == BrokerState.RUNNING,
+        "Broker never made it to RUNNING state.")
       val admin = Admin.create(cluster.clientProperties())
       try {
         val entity = new ClientQuotaEntity(Map("user" -> "testkit").asJava)
@@ -169,112 +275,6 @@
         Assert.assertTrue("Broker never saw two client quotas", ok)
         Assert.assertEquals(9999.0, describeResult2.get(entity).get("producer_byte_rate"), 1e-6)
         Assert.assertEquals(9998.0, describeResult2.get(entity2).get("producer_byte_rate"), 1e-6)
-=======
-      TestUtils.waitUntilTrue(() => OptionConverters.toJava(cluster.raftManagers().get(0).currentLeader).isPresent,
-        "RaftManager was not initialized.")
-      val admin = Admin.create(cluster.clientProperties())
-      try {
-        // Create a test topic
-        val newTopic = Collections.singletonList(new NewTopic("test-topic", 1, 3.toShort))
-        val createTopicResult = admin.createTopics(newTopic)
-        createTopicResult.all().get(60, TimeUnit.SECONDS)
-
-        // List created topic
-        TestUtils.waitUntilTrue(() => {
-          val listTopicsResult = admin.listTopics()
-          val result = listTopicsResult.names().get(5, TimeUnit.SECONDS).size() == newTopic.size()
-          if (result) {
-            newTopic forEach(topic => {
-              Assert.assertTrue(listTopicsResult.names().get().contains(topic.name()))
-            })
-          }
-          result
-        }, "Topics created were not listed.")
-      } finally {
-        admin.close()
-      }
-    } finally {
-      cluster.close()
-    }
-  }
-
-  @Test
-  def testCreateClusterAndCreateAndManyTopics(): Unit = {
-    val cluster = new KafkaClusterTestKit.Builder(
-      new TestKitNodes.Builder().
-        setNumKip500BrokerNodes(3).
-        setNumControllerNodes(3).build()).build()
-    try {
-      cluster.format()
-      cluster.startup()
-      TestUtils.waitUntilTrue(() => cluster.kip500Brokers().get(0).currentState() == BrokerState.RUNNING,
-        "Broker never made it to RUNNING state.")
-      TestUtils.waitUntilTrue(() => OptionConverters.toJava(cluster.raftManagers().get(0).currentLeader).isPresent,
-        "RaftManager was not initialized.")
-      val admin = Admin.create(cluster.clientProperties())
-      try {
-        // Create many topics
-        val newTopic = new util.ArrayList[NewTopic]()
-        newTopic.add(new NewTopic("test-topic-1", 1, 3.toShort))
-        newTopic.add(new NewTopic("test-topic-2", 1, 3.toShort))
-        newTopic.add(new NewTopic("test-topic-3", 1, 3.toShort))
-        val createTopicResult = admin.createTopics(newTopic)
-        createTopicResult.all().get(60, TimeUnit.SECONDS)
-
-        // List created topic
-        TestUtils.waitUntilTrue(() => {
-          val listTopicsResult = admin.listTopics()
-          val result = listTopicsResult.names().get(5, TimeUnit.SECONDS).size() == newTopic.size()
-          if (result) {
-            newTopic forEach(topic => {
-              Assert.assertTrue(listTopicsResult.names().get().contains(topic.name()))
-            })
-          }
-          result
-        }, "Topics created were not listed.")
-      } finally {
-        admin.close()
-      }
-    } finally {
-      cluster.close()
-    }
-  }
-
-  @Test
-  def testCreateClusterAndCreateAndManyTopicsWithManyPartitions(): Unit = {
-    val cluster = new KafkaClusterTestKit.Builder(
-      new TestKitNodes.Builder().
-        setNumKip500BrokerNodes(3).
-        setNumControllerNodes(3).build()).build()
-    try {
-      cluster.format()
-      cluster.startup()
-      TestUtils.waitUntilTrue(() => cluster.kip500Brokers().get(0).currentState() == BrokerState.RUNNING,
-        "Broker never made it to RUNNING state.")
-      TestUtils.waitUntilTrue(() => OptionConverters.toJava(cluster.raftManagers().get(0).currentLeader).isPresent,
-        "RaftManager was not initialized.")
-      val admin = Admin.create(cluster.clientProperties())
-      try {
-        // Create many topics
-        val newTopic = new util.ArrayList[NewTopic]()
-        newTopic.add(new NewTopic("test-topic-1", 3, 3.toShort))
-        newTopic.add(new NewTopic("test-topic-2", 3, 3.toShort))
-        newTopic.add(new NewTopic("test-topic-3", 3, 3.toShort))
-        val createTopicResult = admin.createTopics(newTopic)
-        createTopicResult.all().get(60, TimeUnit.SECONDS)
-
-        // List created topic
-        TestUtils.waitUntilTrue(() => {
-          val listTopicsResult = admin.listTopics()
-          val result = listTopicsResult.names().get(5, TimeUnit.SECONDS).size() == newTopic.size()
-          if (result) {
-            newTopic forEach(topic => {
-              Assert.assertTrue(listTopicsResult.names().get().contains(topic.name()))
-            })
-          }
-          result
-        }, "Topics created were not listed.")
->>>>>>> e0b54aa9
       } finally {
         admin.close()
       }
