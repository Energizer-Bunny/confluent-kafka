--- conflicted
+++ resolved
@@ -205,27 +205,6 @@
     <div class="customer__cards">
          <div class="customer__card">
              <div class="customer__card__icon">
-<<<<<<< HEAD
-              <img src="/{{version}}/images/icons/NYT.jpg" style="max-width:35%">
-             </div>  
-             <span class="customer__card__label">The New York Times uses Apache Kafka and the Kafka Streams API to store and distribute, in real-time, published content to the various applications and systems that make it available to the readers.</span>
-             <a href="https://www.confluent.io/blog/publishing-apache-kafka-new-york-times/">Learn More</a>
-             
-         </div>
-         <div class="customer__card customer-right" >
-             <div class="customer__card__icon">
-                 <img style="max-width:60%" src="../../images/powered-by/rabobank.jpg">
-             </div>  
-             <span class="customer__card__label">Rabobank is one of the 3 largest banks in the Netherlands. Its digital nervous system, the Business Event Bus, is powered by Apache Kafka. It is used by an increasing amount of financial processes and services, one which is Rabo Alerts. This service alerts customers in real-time upon financial events and is built using Kafka Streams.
-             </span>
-             <a href="https://www.confluent.io/blog/real-time-financial-alerts-rabobank-apache-kafkas-streams-api/">Learn More</a> 
-         </div>
-    </div>
-    <div class="customer_cards_2">
-        <div class="customer__card customer_z">
-              <div class="customer__card__icon" >
-                  <img style="max-width:60%"  src="../../images/powered-by/zalando.jpg">
-=======
             <img src="/{{version}}/images/icons/NYT.jpg" style="max-width:35%">
           </div>  
           <span class="customer__card__label">The New York Times uses Apache Kafka and the Kafka Streams API to store and distribute, in real-time, published content to the various applications and systems that make it available to the readers.</span>
@@ -234,9 +213,9 @@
          </div>
          <div class="customer__card customer-right" >
             <div class="customer__card__icon">
-                 <img src="/{{version}}/images/icons/rabobank.png">
+                 <img style="max-width:60%" src="../../images/powered-by/rabobank.jpg">
              </div>  
-             <span class="customer__card__label">Rabobank is one of the 3 largest banks in the Netherlands. Its digital nervous system, the Business Event Bus, is powered by Apache Kafka and Kafka Streams.
+             <span class="customer__card__label">Rabobank is one of the 3 largest banks in the Netherlands. Its digital nervous system, the Business Event Bus, is powered by Apache Kafka. It is used by an increasing amount of financial processes and services, one which is Rabo Alerts. This service alerts customers in real-time upon financial events and is built using Kafka Streams.
              </span>
              <a href="https://www.confluent.io/blog/real-time-financial-alerts-rabobank-apache-kafkas-streams-api/">Learn More</a> 
          </div>
@@ -244,8 +223,7 @@
      <div class="customer_cards_2">
         <div class="customer__card customer_z">
            <div class="customer__card__icon" >
-                 <img src="/{{version}}/images/icons/zalando.png">
->>>>>>> 8256f882
+                 <img style="max-width:60%"  src="../../images/powered-by/zalando.jpg">
               </div>  
               <span class="customer__card__label">As the leading online fashion retailer in Europe, Zalando uses Apache Kafka as an ESB (Enterprise Service Bus), which helps us in transitioning from a monolithic to a micro services architecture. Using Kafka for processing event streams enables our technical team to do near-real time business intelligence.</span>
               <a href="https://kafka-summit.org/sessions/using-kstreams-ktables-calculate-real-time-domain-rankings/">Learn More</a>
@@ -259,6 +237,7 @@
         </div>
         
     </div> 
+    
     <div class="pagination">
         <a href="#" class="pagination__btn pagination__btn__prev pagination__btn--disabled">Previous</a>
         <a href="/{{version}}/documentation/streams/quickstart" class="pagination__btn pagination__btn__next">Next</a>
