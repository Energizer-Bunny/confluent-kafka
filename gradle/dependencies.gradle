/*
 * Licensed to the Apache Software Foundation (ASF) under one
 * or more contributor license agreements.  See the NOTICE file
 * distributed with this work for additional information
 * regarding copyright ownership.  The ASF licenses this file
 * to you under the Apache License, Version 2.0 (the
 * "License"); you may not use this file except in compliance
 * with the License.  You may obtain a copy of the License at
 *
 *   http://www.apache.org/licenses/LICENSE-2.0
 *
 * Unless required by applicable law or agreed to in writing,
 * software distributed under the License is distributed on an
 * "AS IS" BASIS, WITHOUT WARRANTIES OR CONDITIONS OF ANY
 * KIND, either express or implied.  See the License for the
 * specific language governing permissions and limitations
 * under the License.
 */

ext {
  versions = [:]
  libs = [:]

  // Available if -PscalaVersion is used. This is useful when we want to support a Scala version that has
  // a higher minimum Java requirement than Kafka. This was previously the case for Scala 2.12 and Java 7.
  availableScalaVersions = [ '2.12', '2.13' ]
}

// Add Scala version
def defaultScala212Version = '2.12.15'
def defaultScala213Version = '2.13.8'
if (hasProperty('scalaVersion')) {
  if (scalaVersion == '2.12') {
    versions["scala"] = defaultScala212Version
  } else if (scalaVersion == '2.13') {
    versions["scala"] = defaultScala213Version
  }  else {
    versions["scala"] = scalaVersion
  }
} else {
  versions["scala"] = defaultScala212Version
}

/* Resolve base Scala version according to these patterns:
 1. generally available Scala versions (such as: 2.12.y and 2.13.z) corresponding base versions will be: 2.12 and 2.13 (respectively)
 2. pre-release Scala versions (i.e. milestone/rc, such as: 2.13.0-M5, 2.13.0-RC1, 2.14.0-M1, etc.) will have identical base versions;
    rationale: pre-release Scala versions are not binary compatible with each other and that's the reason why libraries include the full
    Scala release string in their name for pre-releases (see dependencies below with an artifact name suffix '_$versions.baseScala')
*/
if ( !versions.scala.contains('-') ) {
  versions["baseScala"] = versions.scala.substring(0, versions.scala.lastIndexOf("."))
} else {
  versions["baseScala"] = versions.scala
}

versions += [
  activation: "1.1.1",
  apacheda: "1.0.2",
  apacheds: "2.0.0-M24",
  argparse4j: "0.7.0",
  bcpkix: "1.70",
  checkstyle: "8.36.2",
  commonsCli: "1.4",
  dropwizardMetrics: "4.1.12.1",
  gradle: "7.5.1",
  grgit: "4.1.1",
  httpclient: "4.5.13",
  easymock: "4.3",
  jackson: "2.13.3",
  jacksonDatabind: "2.13.3",
  jacoco: "0.8.7",
  javassist: "3.27.0-GA",
  jetty: "9.4.48.v20220622",
  jersey: "2.34",
  jline: "3.21.0",
  jmh: "1.35",
  hamcrest: "2.2",
  scalaLogging: "3.9.4",
  jaxb: "2.3.0",
  jaxrs: "2.1.1",
  jfreechart: "1.0.0",
  jopt: "5.0.4",
  jose4j: "0.7.9",
  junit: "5.9.0",
  jqwik: "1.6.5",
  kafka_0100: "0.10.0.1",
  kafka_0101: "0.10.1.1",
  kafka_0102: "0.10.2.2",
  kafka_0110: "0.11.0.3",
  kafka_10: "1.0.2",
  kafka_11: "1.1.1",
  kafka_20: "2.0.1",
  kafka_21: "2.1.1",
  kafka_22: "2.2.2",
  kafka_23: "2.3.1",
  kafka_24: "2.4.1",
  kafka_25: "2.5.1",
  kafka_26: "2.6.2",
  kafka_27: "2.7.1",
  kafka_28: "2.8.1",
  kafka_30: "3.0.1",
  kafka_31: "3.1.1",
  kafka_32: "3.2.0",
  lz4: "1.8.0",
  mavenArtifact: "3.8.4",
  metrics: "2.2.0",
<<<<<<< HEAD
  mockito: "4.4.0",
  netty: "4.1.79.Final",
=======
  mockito: "4.6.1",
  netty: "4.1.78.Final",
>>>>>>> 3494d6ee
  powermock: "2.0.9",
  reflections: "0.9.12",
  reload4j: "1.2.19",
  rocksDB: "6.29.4.1",
  scalaCollectionCompat: "2.6.0",
  scalafmt: "2.7.5",
  scalaJava8Compat : "1.0.2",
  scoverage: "1.4.11",
  slf4j: "1.7.36",
  snappy: "1.1.8.4",
  spotbugs: "4.2.2",
  swaggerAnnotations: "2.2.0",
  swaggerJaxrs2: "2.2.0",
  zinc: "1.6.1",
  zookeeper: "3.6.3",
  zstd: "1.5.2-1"
]
libs += [
  activation: "javax.activation:activation:$versions.activation",
  apacheda: "org.apache.directory.api:api-all:$versions.apacheda",
  apachedsCoreApi: "org.apache.directory.server:apacheds-core-api:$versions.apacheds",
  apachedsInterceptorKerberos: "org.apache.directory.server:apacheds-interceptor-kerberos:$versions.apacheds",
  apachedsProtocolShared: "org.apache.directory.server:apacheds-protocol-shared:$versions.apacheds",
  apachedsProtocolKerberos: "org.apache.directory.server:apacheds-protocol-kerberos:$versions.apacheds",
  apachedsProtocolLdap: "org.apache.directory.server:apacheds-protocol-ldap:$versions.apacheds",
  apachedsLdifPartition: "org.apache.directory.server:apacheds-ldif-partition:$versions.apacheds",
  apachedsMavibotPartition: "org.apache.directory.server:apacheds-mavibot-partition:$versions.apacheds",
  apachedsJdbmPartition: "org.apache.directory.server:apacheds-jdbm-partition:$versions.apacheds",
  argparse4j: "net.sourceforge.argparse4j:argparse4j:$versions.argparse4j",
  bcpkix: "org.bouncycastle:bcpkix-jdk15on:$versions.bcpkix",
  commonsCli: "commons-cli:commons-cli:$versions.commonsCli",
  commonsCodec: "commons-codec:commons-codec:$versions.commonsCodec",
  easymock: "org.easymock:easymock:$versions.easymock",
  jacksonAnnotations: "com.fasterxml.jackson.core:jackson-annotations:$versions.jackson",
  jacksonDatabind: "com.fasterxml.jackson.core:jackson-databind:$versions.jacksonDatabind",
  jacksonDataformatCsv: "com.fasterxml.jackson.dataformat:jackson-dataformat-csv:$versions.jackson",
  jacksonModuleScala: "com.fasterxml.jackson.module:jackson-module-scala_$versions.baseScala:$versions.jackson",
  jacksonJDK8Datatypes: "com.fasterxml.jackson.datatype:jackson-datatype-jdk8:$versions.jackson",
  jacksonJaxrsJsonProvider: "com.fasterxml.jackson.jaxrs:jackson-jaxrs-json-provider:$versions.jackson",
  jaxbApi: "javax.xml.bind:jaxb-api:$versions.jaxb",
  jaxrsApi: "javax.ws.rs:javax.ws.rs-api:$versions.jaxrs",
  javassist: "org.javassist:javassist:$versions.javassist",
  jettyServer: "org.eclipse.jetty:jetty-server:$versions.jetty",
  jettyClient: "org.eclipse.jetty:jetty-client:$versions.jetty",
  jettyServlet: "org.eclipse.jetty:jetty-servlet:$versions.jetty",
  jettyServlets: "org.eclipse.jetty:jetty-servlets:$versions.jetty",
  jerseyContainerServlet: "org.glassfish.jersey.containers:jersey-container-servlet:$versions.jersey",
  jerseyHk2: "org.glassfish.jersey.inject:jersey-hk2:$versions.jersey",
  jline: "org.jline:jline:$versions.jline",
  jmhCore: "org.openjdk.jmh:jmh-core:$versions.jmh",
  jmhCoreBenchmarks: "org.openjdk.jmh:jmh-core-benchmarks:$versions.jmh",
  jmhGeneratorAnnProcess: "org.openjdk.jmh:jmh-generator-annprocess:$versions.jmh",
  joptSimple: "net.sf.jopt-simple:jopt-simple:$versions.jopt",
  jose4j: "org.bitbucket.b_c:jose4j:$versions.jose4j",
  junitJupiter: "org.junit.jupiter:junit-jupiter:$versions.junit",
  junitJupiterApi: "org.junit.jupiter:junit-jupiter-api:$versions.junit",
  junitVintageEngine: "org.junit.vintage:junit-vintage-engine:$versions.junit",
  jqwik: "net.jqwik:jqwik:$versions.jqwik",
  hamcrest: "org.hamcrest:hamcrest:$versions.hamcrest",
  kafkaStreams_0100: "org.apache.kafka:kafka-streams:$versions.kafka_0100",
  kafkaStreams_0101: "org.apache.kafka:kafka-streams:$versions.kafka_0101",
  kafkaStreams_0102: "org.apache.kafka:kafka-streams:$versions.kafka_0102",
  kafkaStreams_0110: "org.apache.kafka:kafka-streams:$versions.kafka_0110",
  kafkaStreams_10: "org.apache.kafka:kafka-streams:$versions.kafka_10",
  kafkaStreams_11: "org.apache.kafka:kafka-streams:$versions.kafka_11",
  kafkaStreams_20: "org.apache.kafka:kafka-streams:$versions.kafka_20",
  kafkaStreams_21: "org.apache.kafka:kafka-streams:$versions.kafka_21",
  kafkaStreams_22: "org.apache.kafka:kafka-streams:$versions.kafka_22",
  kafkaStreams_23: "org.apache.kafka:kafka-streams:$versions.kafka_23",
  kafkaStreams_24: "org.apache.kafka:kafka-streams:$versions.kafka_24",
  kafkaStreams_25: "org.apache.kafka:kafka-streams:$versions.kafka_25",
  kafkaStreams_26: "org.apache.kafka:kafka-streams:$versions.kafka_26",
  kafkaStreams_27: "org.apache.kafka:kafka-streams:$versions.kafka_27",
  kafkaStreams_28: "org.apache.kafka:kafka-streams:$versions.kafka_28",
  kafkaStreams_30: "org.apache.kafka:kafka-streams:$versions.kafka_30",
  kafkaStreams_31: "org.apache.kafka:kafka-streams:$versions.kafka_31",
  kafkaStreams_32: "org.apache.kafka:kafka-streams:$versions.kafka_32",
  log4j: "ch.qos.reload4j:reload4j:$versions.reload4j",
  lz4: "org.lz4:lz4-java:$versions.lz4",
  metrics: "com.yammer.metrics:metrics-core:$versions.metrics",
  dropwizardMetrics: "io.dropwizard.metrics:metrics-core:$versions.dropwizardMetrics",
  mockitoCore: "org.mockito:mockito-core:$versions.mockito",
  mockitoInline: "org.mockito:mockito-inline:$versions.mockito",
  mockitoJunitJupiter: "org.mockito:mockito-junit-jupiter:$versions.mockito",
  nettyHandler: "io.netty:netty-handler:$versions.netty",
  nettyTransportNativeEpoll: "io.netty:netty-transport-native-epoll:$versions.netty",
  powermockJunit4: "org.powermock:powermock-module-junit4:$versions.powermock",
  powermockEasymock: "org.powermock:powermock-api-easymock:$versions.powermock",
  reflections: "org.reflections:reflections:$versions.reflections",
  rocksDBJni: "org.rocksdb:rocksdbjni:$versions.rocksDB",
  scalaCollectionCompat: "org.scala-lang.modules:scala-collection-compat_$versions.baseScala:$versions.scalaCollectionCompat",
  scalaJava8Compat: "org.scala-lang.modules:scala-java8-compat_$versions.baseScala:$versions.scalaJava8Compat",
  scalaLibrary: "org.scala-lang:scala-library:$versions.scala",
  scalaLogging: "com.typesafe.scala-logging:scala-logging_$versions.baseScala:$versions.scalaLogging",
  scalaReflect: "org.scala-lang:scala-reflect:$versions.scala",
  slf4jApi: "org.slf4j:slf4j-api:$versions.slf4j",
  slf4jlog4j: "org.slf4j:slf4j-log4j12:$versions.slf4j",
  snappy: "org.xerial.snappy:snappy-java:$versions.snappy",
  swaggerAnnotations: "io.swagger.core.v3:swagger-annotations:$versions.swaggerAnnotations", 
  swaggerJaxrs2: "io.swagger.core.v3:swagger-jaxrs2:$versions.swaggerJaxrs2",
  zookeeper: "org.apache.zookeeper:zookeeper:$versions.zookeeper",
  jfreechart: "jfreechart:jfreechart:$versions.jfreechart",
  mavenArtifact: "org.apache.maven:maven-artifact:$versions.mavenArtifact",
  zstd: "com.github.luben:zstd-jni:$versions.zstd",
  httpclient: "org.apache.httpcomponents:httpclient:$versions.httpclient",
]<|MERGE_RESOLUTION|>--- conflicted
+++ resolved
@@ -104,13 +104,8 @@
   lz4: "1.8.0",
   mavenArtifact: "3.8.4",
   metrics: "2.2.0",
-<<<<<<< HEAD
-  mockito: "4.4.0",
+  mockito: "4.6.1",
   netty: "4.1.79.Final",
-=======
-  mockito: "4.6.1",
-  netty: "4.1.78.Final",
->>>>>>> 3494d6ee
   powermock: "2.0.9",
   reflections: "0.9.12",
   reload4j: "1.2.19",
