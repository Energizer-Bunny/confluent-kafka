/*
 * Licensed to the Apache Software Foundation (ASF) under one
 * or more contributor license agreements.  See the NOTICE file
 * distributed with this work for additional information
 * regarding copyright ownership.  The ASF licenses this file
 * to you under the Apache License, Version 2.0 (the
 * "License"); you may not use this file except in compliance
 * with the License.  You may obtain a copy of the License at
 *
 *   http://www.apache.org/licenses/LICENSE-2.0
 *
 * Unless required by applicable law or agreed to in writing,
 * software distributed under the License is distributed on an
 * "AS IS" BASIS, WITHOUT WARRANTIES OR CONDITIONS OF ANY
 * KIND, either express or implied.  See the License for the
 * specific language governing permissions and limitations
 * under the License.
 */

ext {
  versions = [:]
  libs = [:]

  // Available if -PscalaVersion is used. This is useful when we want to support a Scala version that has
  // a higher minimum Java requirement than Kafka. This was previously the case for Scala 2.12 and Java 7.
  availableScalaVersions = [ '2.12', '2.13' ]
}

// Add Scala version
def defaultScala212Version = '2.12.15'
def defaultScala213Version = '2.13.10'
if (hasProperty('scalaVersion')) {
  if (scalaVersion == '2.12') {
    versions["scala"] = defaultScala212Version
  } else if (scalaVersion == '2.13') {
    versions["scala"] = defaultScala213Version
  }  else {
    versions["scala"] = scalaVersion
  }
} else {
  versions["scala"] = defaultScala212Version
}

/* Resolve base Scala version according to these patterns:
 1. generally available Scala versions (such as: 2.12.y and 2.13.z) corresponding base versions will be: 2.12 and 2.13 (respectively)
 2. pre-release Scala versions (i.e. milestone/rc, such as: 2.13.0-M5, 2.13.0-RC1, 2.14.0-M1, etc.) will have identical base versions;
    rationale: pre-release Scala versions are not binary compatible with each other and that's the reason why libraries include the full
    Scala release string in their name for pre-releases (see dependencies below with an artifact name suffix '_$versions.baseScala')
*/
if ( !versions.scala.contains('-') ) {
  versions["baseScala"] = versions.scala.substring(0, versions.scala.lastIndexOf("."))
} else {
  versions["baseScala"] = versions.scala
}

// When adding, removing or updating dependencies, please also update the LICENSE-binary file accordingly.
// See https://issues.apache.org/jira/browse/KAFKA-12622 for steps to verify the LICENSE-binary file is correct.
versions += [
  activation: "1.1.1",
  apacheda: "1.0.2",
  apacheds: "2.0.0-M24",
  argparse4j: "0.7.0",
  bcpkix: "1.75",
  checkstyle: "8.36.2",
  commonsCli: "1.4",
  dropwizardMetrics: "4.1.12.1",
  gradle: "8.0.2",
  grgit: "4.1.1",
  httpclient: "4.5.14",
  easymock: "4.3",
  jackson: "2.13.5",
  jacksonDatabind: "2.13.5",
  jacoco: "0.8.10",
  javassist: "3.29.2-GA",
<<<<<<< HEAD
  jetty: "9.4.52.v20230823",
=======
  jetty: "9.4.53.v20231009",
>>>>>>> 364b35df
  jersey: "2.39.1",
  jline: "3.22.0",
  jmh: "1.36",
  hamcrest: "2.2",
  scalaLogging: "3.9.4",
  jaxAnnotation: "1.3.2",
  jaxb: "2.3.1",
  jaxrs: "2.1.1",
  jfreechart: "1.0.0",
  jopt: "5.0.4",
  jose4j: "0.9.3",
  junit: "5.9.3",
  jqwik: "1.7.4",
  kafka_0100: "0.10.0.1",
  kafka_0101: "0.10.1.1",
  kafka_0102: "0.10.2.2",
  kafka_0110: "0.11.0.3",
  kafka_10: "1.0.2",
  kafka_11: "1.1.1",
  kafka_20: "2.0.1",
  kafka_21: "2.1.1",
  kafka_22: "2.2.2",
  kafka_23: "2.3.1",
  kafka_24: "2.4.1",
  kafka_25: "2.5.1",
  kafka_26: "2.6.2",
  kafka_27: "2.7.1",
  kafka_28: "2.8.2",
  kafka_30: "3.0.2",
  kafka_31: "3.1.2",
  kafka_32: "3.2.3",
  kafka_33: "3.3.1",
  kafka_34: "3.4.1",
  lz4: "1.8.0",
  mavenArtifact: "3.8.8",
  metrics: "2.2.0",
  mockito: "4.9.0",
<<<<<<< HEAD
  netty: "4.1.94.Final",
=======
  netty: "4.1.100.Final",
>>>>>>> 364b35df
  powermock: "2.0.9",
  reflections: "0.9.12",
  reload4j: "1.2.25",
  rocksDB: "7.9.2",
  scalaCollectionCompat: "2.10.0",
  // When updating the scalafmt version please also update the version field in checkstyle/.scalafmt.conf. scalafmt now
  // has the version field as mandatory in its configuration, see
  // https://github.com/scalameta/scalafmt/releases/tag/v3.1.0.
  scalafmt: "3.5.9",
  scalaJava8Compat : "1.0.2",
  scoverage: "1.9.3",
  slf4j: "1.7.36",
  snappy: "1.1.10.5",
  spotbugs: "4.7.3",
  // New version of Swagger 2.2.14 requires minimum JDK 11.
  swaggerAnnotations: "2.2.8",
  swaggerJaxrs2: "2.2.8",
  zinc: "1.8.0",
  zookeeper: "3.6.4",
  zstd: "1.5.5-1"
]
libs += [
  activation: "javax.activation:activation:$versions.activation",
  apacheda: "org.apache.directory.api:api-all:$versions.apacheda",
  apachedsCoreApi: "org.apache.directory.server:apacheds-core-api:$versions.apacheds",
  apachedsInterceptorKerberos: "org.apache.directory.server:apacheds-interceptor-kerberos:$versions.apacheds",
  apachedsProtocolShared: "org.apache.directory.server:apacheds-protocol-shared:$versions.apacheds",
  apachedsProtocolKerberos: "org.apache.directory.server:apacheds-protocol-kerberos:$versions.apacheds",
  apachedsProtocolLdap: "org.apache.directory.server:apacheds-protocol-ldap:$versions.apacheds",
  apachedsLdifPartition: "org.apache.directory.server:apacheds-ldif-partition:$versions.apacheds",
  apachedsMavibotPartition: "org.apache.directory.server:apacheds-mavibot-partition:$versions.apacheds",
  apachedsJdbmPartition: "org.apache.directory.server:apacheds-jdbm-partition:$versions.apacheds",
  argparse4j: "net.sourceforge.argparse4j:argparse4j:$versions.argparse4j",
  bcpkix: "org.bouncycastle:bcpkix-jdk18on:$versions.bcpkix",
  commonsCli: "commons-cli:commons-cli:$versions.commonsCli",
  commonsCodec: "commons-codec:commons-codec:$versions.commonsCodec",
  easymock: "org.easymock:easymock:$versions.easymock",
  jacksonAnnotations: "com.fasterxml.jackson.core:jackson-annotations:$versions.jackson",
  jacksonDatabind: "com.fasterxml.jackson.core:jackson-databind:$versions.jacksonDatabind",
  jacksonDataformatCsv: "com.fasterxml.jackson.dataformat:jackson-dataformat-csv:$versions.jackson",
  jacksonModuleScala: "com.fasterxml.jackson.module:jackson-module-scala_$versions.baseScala:$versions.jackson",
  jacksonJDK8Datatypes: "com.fasterxml.jackson.datatype:jackson-datatype-jdk8:$versions.jackson",
  jacksonJaxrsJsonProvider: "com.fasterxml.jackson.jaxrs:jackson-jaxrs-json-provider:$versions.jackson",
  jaxAnnotationApi: "javax.annotation:javax.annotation-api:$versions.jaxAnnotation",
  jaxbApi: "javax.xml.bind:jaxb-api:$versions.jaxb",
  jaxrsApi: "javax.ws.rs:javax.ws.rs-api:$versions.jaxrs",
  javassist: "org.javassist:javassist:$versions.javassist",
  jettyServer: "org.eclipse.jetty:jetty-server:$versions.jetty",
  jettyClient: "org.eclipse.jetty:jetty-client:$versions.jetty",
  jettyServlet: "org.eclipse.jetty:jetty-servlet:$versions.jetty",
  jettyServlets: "org.eclipse.jetty:jetty-servlets:$versions.jetty",
  jerseyContainerServlet: "org.glassfish.jersey.containers:jersey-container-servlet:$versions.jersey",
  jerseyHk2: "org.glassfish.jersey.inject:jersey-hk2:$versions.jersey",
  jline: "org.jline:jline:$versions.jline",
  jmhCore: "org.openjdk.jmh:jmh-core:$versions.jmh",
  jmhCoreBenchmarks: "org.openjdk.jmh:jmh-core-benchmarks:$versions.jmh",
  jmhGeneratorAnnProcess: "org.openjdk.jmh:jmh-generator-annprocess:$versions.jmh",
  joptSimple: "net.sf.jopt-simple:jopt-simple:$versions.jopt",
  jose4j: "org.bitbucket.b_c:jose4j:$versions.jose4j",
  junitJupiter: "org.junit.jupiter:junit-jupiter:$versions.junit",
  junitJupiterApi: "org.junit.jupiter:junit-jupiter-api:$versions.junit",
  junitVintageEngine: "org.junit.vintage:junit-vintage-engine:$versions.junit",
  jqwik: "net.jqwik:jqwik:$versions.jqwik",
  hamcrest: "org.hamcrest:hamcrest:$versions.hamcrest",
  kafkaStreams_0100: "org.apache.kafka:kafka-streams:$versions.kafka_0100",
  kafkaStreams_0101: "org.apache.kafka:kafka-streams:$versions.kafka_0101",
  kafkaStreams_0102: "org.apache.kafka:kafka-streams:$versions.kafka_0102",
  kafkaStreams_0110: "org.apache.kafka:kafka-streams:$versions.kafka_0110",
  kafkaStreams_10: "org.apache.kafka:kafka-streams:$versions.kafka_10",
  kafkaStreams_11: "org.apache.kafka:kafka-streams:$versions.kafka_11",
  kafkaStreams_20: "org.apache.kafka:kafka-streams:$versions.kafka_20",
  kafkaStreams_21: "org.apache.kafka:kafka-streams:$versions.kafka_21",
  kafkaStreams_22: "org.apache.kafka:kafka-streams:$versions.kafka_22",
  kafkaStreams_23: "org.apache.kafka:kafka-streams:$versions.kafka_23",
  kafkaStreams_24: "org.apache.kafka:kafka-streams:$versions.kafka_24",
  kafkaStreams_25: "org.apache.kafka:kafka-streams:$versions.kafka_25",
  kafkaStreams_26: "org.apache.kafka:kafka-streams:$versions.kafka_26",
  kafkaStreams_27: "org.apache.kafka:kafka-streams:$versions.kafka_27",
  kafkaStreams_28: "org.apache.kafka:kafka-streams:$versions.kafka_28",
  kafkaStreams_30: "org.apache.kafka:kafka-streams:$versions.kafka_30",
  kafkaStreams_31: "org.apache.kafka:kafka-streams:$versions.kafka_31",
  kafkaStreams_32: "org.apache.kafka:kafka-streams:$versions.kafka_32",
  kafkaStreams_33: "org.apache.kafka:kafka-streams:$versions.kafka_33",
  kafkaStreams_34: "org.apache.kafka:kafka-streams:$versions.kafka_34",
  log4j: "ch.qos.reload4j:reload4j:$versions.reload4j",
  lz4: "org.lz4:lz4-java:$versions.lz4",
  metrics: "com.yammer.metrics:metrics-core:$versions.metrics",
  dropwizardMetrics: "io.dropwizard.metrics:metrics-core:$versions.dropwizardMetrics",
  mockitoCore: "org.mockito:mockito-core:$versions.mockito",
  mockitoInline: "org.mockito:mockito-inline:$versions.mockito",
  mockitoJunitJupiter: "org.mockito:mockito-junit-jupiter:$versions.mockito",
  nettyHandler: "io.netty:netty-handler:$versions.netty",
  nettyTransportNativeEpoll: "io.netty:netty-transport-native-epoll:$versions.netty",
  powermockJunit4: "org.powermock:powermock-module-junit4:$versions.powermock",
  powermockEasymock: "org.powermock:powermock-api-easymock:$versions.powermock",
  reflections: "org.reflections:reflections:$versions.reflections",
  rocksDBJni: "org.rocksdb:rocksdbjni:$versions.rocksDB",
  scalaCollectionCompat: "org.scala-lang.modules:scala-collection-compat_$versions.baseScala:$versions.scalaCollectionCompat",
  scalaJava8Compat: "org.scala-lang.modules:scala-java8-compat_$versions.baseScala:$versions.scalaJava8Compat",
  scalaLibrary: "org.scala-lang:scala-library:$versions.scala",
  scalaLogging: "com.typesafe.scala-logging:scala-logging_$versions.baseScala:$versions.scalaLogging",
  scalaReflect: "org.scala-lang:scala-reflect:$versions.scala",
  slf4jApi: "org.slf4j:slf4j-api:$versions.slf4j",
  slf4jlog4j: "org.slf4j:slf4j-log4j12:$versions.slf4j",
  snappy: "org.xerial.snappy:snappy-java:$versions.snappy",
  swaggerAnnotations: "io.swagger.core.v3:swagger-annotations:$versions.swaggerAnnotations",
  swaggerJaxrs2: "io.swagger.core.v3:swagger-jaxrs2:$versions.swaggerJaxrs2",
  zookeeper: "org.apache.zookeeper:zookeeper:$versions.zookeeper",
  jfreechart: "jfreechart:jfreechart:$versions.jfreechart",
  mavenArtifact: "org.apache.maven:maven-artifact:$versions.mavenArtifact",
  zstd: "com.github.luben:zstd-jni:$versions.zstd",
  httpclient: "org.apache.httpcomponents:httpclient:$versions.httpclient",
]<|MERGE_RESOLUTION|>--- conflicted
+++ resolved
@@ -72,11 +72,7 @@
   jacksonDatabind: "2.13.5",
   jacoco: "0.8.10",
   javassist: "3.29.2-GA",
-<<<<<<< HEAD
-  jetty: "9.4.52.v20230823",
-=======
   jetty: "9.4.53.v20231009",
->>>>>>> 364b35df
   jersey: "2.39.1",
   jline: "3.22.0",
   jmh: "1.36",
@@ -114,11 +110,7 @@
   mavenArtifact: "3.8.8",
   metrics: "2.2.0",
   mockito: "4.9.0",
-<<<<<<< HEAD
-  netty: "4.1.94.Final",
-=======
   netty: "4.1.100.Final",
->>>>>>> 364b35df
   powermock: "2.0.9",
   reflections: "0.9.12",
   reload4j: "1.2.25",
