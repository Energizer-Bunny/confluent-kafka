--- conflicted
+++ resolved
@@ -53,11 +53,7 @@
   apacheda: "1.0.2",
   apacheds: "2.0.0-M24",
   argparse4j: "0.7.0",
-<<<<<<< HEAD
-  bcpkix: "1.77",
-=======
   bcpkix: "1.78.1",
->>>>>>> 1d231b35
   caffeine: "2.9.3", // 3.x supports JDK 11 and above
   // when updating checkstyle, check whether the exclusion of
   // CVE-2023-2976 and CVE-2020-8908 can be dropped from
