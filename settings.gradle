// Licensed to the Apache Software Foundation (ASF) under one or more
// contributor license agreements.  See the NOTICE file distributed with
// this work for additional information regarding copyright ownership.
// The ASF licenses this file to You under the Apache License, Version 2.0
// (the "License"); you may not use this file except in compliance with
// the License.  You may obtain a copy of the License at
//
//    http://www.apache.org/licenses/LICENSE-2.0
//
// Unless required by applicable law or agreed to in writing, software
// distributed under the License is distributed on an "AS IS" BASIS,
// WITHOUT WARRANTIES OR CONDITIONS OF ANY KIND, either express or implied.
// See the License for the specific language governing permissions and
// limitations under the License.

<<<<<<< HEAD
=======
plugins {
    id 'com.gradle.develocity' version '3.17.6'
    id 'com.gradle.common-custom-user-data-gradle-plugin' version '2.0.2'
}

def isGithubActions = System.getenv('GITHUB_ACTIONS') != null
def isJenkins = System.getenv('JENKINS_URL') != null
def isCI = isGithubActions || isJenkins

develocity {
    server = "https://ge.apache.org"
    projectId = "kafka"
    buildScan {
        uploadInBackground = !isCI
        publishing.onlyIf { it.authenticated }
        obfuscation {
            // This obfuscates the IP addresses of the build machine in the build scan.
            // Alternatively, the build scan will provide the hostname for troubleshooting host-specific issues.
            ipAddresses { addresses -> addresses.collect { address -> "0.0.0.0"} }
        }
        if (isJenkins) {
            tag "jenkins"
        } else if (isGithubActions) {
            tag "github"
        } else {
            tag "local"
        }
    }
}

buildCache {
    local {
        // This allows the build cache to be used locally or on GitHub Actions.
        // Using the cache on GH should be safe since each job is run on a new VM
        enabled = !isJenkins
    }

    remote(develocity.buildCache) {
        enabled = false
    }
}
>>>>>>> 95ef75aa

//DO NOT MERGE gradle enterprise from AK due to licensing issues
//see more discussion here https://github.com/apache/kafka/pull/13676#issuecomment-1599025907
include 'clients',
    'connect:api',
    'connect:basic-auth-extension',
    'connect:file',
    'connect:json',
    'connect:mirror',
    'connect:mirror-client',
    'connect:runtime',
    'connect:test-plugins',
    'connect:transforms',
    'coordinator-common',
    'core',
    'examples',
    'generator',
    'group-coordinator',
    'group-coordinator:group-coordinator-api',
    'jmh-benchmarks',
    'log4j-appender',
    'metadata',
    'raft',
    'server',
    'server-common',
    'share',
    'share-coordinator',
    'shell',
    'storage',
    'storage:api',
    'streams',
    'streams:examples',
    'streams:streams-scala',
    'streams:test-utils',
    'streams:upgrade-system-tests-0100',
    'streams:upgrade-system-tests-0101',
    'streams:upgrade-system-tests-0102',
    'streams:upgrade-system-tests-0110',
    'streams:upgrade-system-tests-10',
    'streams:upgrade-system-tests-11',
    'streams:upgrade-system-tests-20',
    'streams:upgrade-system-tests-21',
    'streams:upgrade-system-tests-22',
    'streams:upgrade-system-tests-23',
    'streams:upgrade-system-tests-24',
    'streams:upgrade-system-tests-25',
    'streams:upgrade-system-tests-26',
    'streams:upgrade-system-tests-27',
    'streams:upgrade-system-tests-28',
    'streams:upgrade-system-tests-30',
    'streams:upgrade-system-tests-31',
    'streams:upgrade-system-tests-32',
    'streams:upgrade-system-tests-33',
    'streams:upgrade-system-tests-34',
    'streams:upgrade-system-tests-35',
    'streams:upgrade-system-tests-36',
    'streams:upgrade-system-tests-37',
    'streams:upgrade-system-tests-38',
    'tools',
    'tools:tools-api',
    'transaction-coordinator',
    'trogdor'

project(":storage:api").name = "storage-api"
rootProject.name = 'kafka'
<|MERGE_RESOLUTION|>--- conflicted
+++ resolved
@@ -13,50 +13,6 @@
 // See the License for the specific language governing permissions and
 // limitations under the License.
 
-<<<<<<< HEAD
-=======
-plugins {
-    id 'com.gradle.develocity' version '3.17.6'
-    id 'com.gradle.common-custom-user-data-gradle-plugin' version '2.0.2'
-}
-
-def isGithubActions = System.getenv('GITHUB_ACTIONS') != null
-def isJenkins = System.getenv('JENKINS_URL') != null
-def isCI = isGithubActions || isJenkins
-
-develocity {
-    server = "https://ge.apache.org"
-    projectId = "kafka"
-    buildScan {
-        uploadInBackground = !isCI
-        publishing.onlyIf { it.authenticated }
-        obfuscation {
-            // This obfuscates the IP addresses of the build machine in the build scan.
-            // Alternatively, the build scan will provide the hostname for troubleshooting host-specific issues.
-            ipAddresses { addresses -> addresses.collect { address -> "0.0.0.0"} }
-        }
-        if (isJenkins) {
-            tag "jenkins"
-        } else if (isGithubActions) {
-            tag "github"
-        } else {
-            tag "local"
-        }
-    }
-}
-
-buildCache {
-    local {
-        // This allows the build cache to be used locally or on GitHub Actions.
-        // Using the cache on GH should be safe since each job is run on a new VM
-        enabled = !isJenkins
-    }
-
-    remote(develocity.buildCache) {
-        enabled = false
-    }
-}
->>>>>>> 95ef75aa
 
 //DO NOT MERGE gradle enterprise from AK due to licensing issues
 //see more discussion here https://github.com/apache/kafka/pull/13676#issuecomment-1599025907
