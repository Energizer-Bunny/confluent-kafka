--- conflicted
+++ resolved
@@ -29,11 +29,7 @@
 
     <properties>
         <project.build.sourceEncoding>UTF-8</project.build.sourceEncoding>
-<<<<<<< HEAD
-        <kafka.version>3.5.2-SNAPSHOT</kafka.version>
-=======
         <kafka.version>7.5.3-0-ccs</kafka.version>
->>>>>>> 364b35df
         <slf4j.version>1.7.36</slf4j.version>
     </properties>
 
