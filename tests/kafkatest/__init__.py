--- conflicted
+++ resolved
@@ -21,10 +21,5 @@
 #
 # Instead, in
 #
-<<<<<<< HEAD
 # For example, when Kafka is at version 1.0.0-SNAPSHOT, this should be something like "1.0.0.dev0"
-__version__ = '5.3.2.dev0'
-=======
-# For example, when Kafka is at version 1.0.0-SNAPSHOT, this should be something like "1.0.0
-__version__ = '2.3.2.dev0'
->>>>>>> 1281174f
+__version__ = '5.3.2.dev0'