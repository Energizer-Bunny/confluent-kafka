# Licensed to the Apache Software Foundation (ASF) under one or more
# contributor license agreements.  See the NOTICE file distributed with
# this work for additional information regarding copyright ownership.
# The ASF licenses this file to You under the Apache License, Version 2.0
# (the "License"); you may not use this file except in compliance with
# the License.  You may obtain a copy of the License at
#
#    http://www.apache.org/licenses/LICENSE-2.0
#
# Unless required by applicable law or agreed to in writing, software
# distributed under the License is distributed on an "AS IS" BASIS,
# WITHOUT WARRANTIES OR CONDITIONS OF ANY KIND, either express or implied.
# See the License for the specific language governing permissions and
# limitations under the License.

import json
import math
import os.path
import re
import signal
import time

from ducktape.services.service import Service
from ducktape.utils.util import wait_until
from ducktape.cluster.remoteaccount import RemoteCommandError

from .config import KafkaConfig
from kafkatest.directory_layout.kafka_path import KafkaPathResolverMixin
from kafkatest.services.kafka import config_property, quorum
from kafkatest.services.monitor.jmx import JmxMixin
from kafkatest.services.security.minikdc import MiniKdc
from kafkatest.services.security.listener_security_config import ListenerSecurityConfig
from kafkatest.services.security.security_config import SecurityConfig
from kafkatest.version import DEV_BRANCH
from kafkatest.version import KafkaVersion
from kafkatest.services.kafka.util import fix_opts_for_new_jvm


class KafkaListener:

    def __init__(self, name, port_number, security_protocol, open=False, sasl_mechanism = None):
        self.name = name
        self.port_number = port_number
        self.security_protocol = security_protocol
        self.open = open
        self.sasl_mechanism = sasl_mechanism

    def listener(self):
        return "%s://:%s" % (self.name, str(self.port_number))

    def advertised_listener(self, node):
        return "%s://%s:%s" % (self.name, node.account.hostname, str(self.port_number))

    def listener_security_protocol(self):
        return "%s:%s" % (self.name, self.security_protocol)

class KafkaService(KafkaPathResolverMixin, JmxMixin, Service):
    """
    Ducktape system test service for Brokers and KRaft Controllers

    Metadata Quorums
    ----------------
    Kafka can use either ZooKeeper or a KRaft Controller quorum for its
    metadata.  See the kafkatest.services.kafka.quorum.ServiceQuorumInfo
    class for details.

    Attributes
    ----------

    quorum_info : kafkatest.services.kafka.quorum.ServiceQuorumInfo
        Information about the service and it's metadata quorum
    num_nodes_broker_role : int
        The number of nodes in the service that include 'broker'
        in process.roles (0 when using Zookeeper)
    num_nodes_controller_role : int
        The number of nodes in the service that include 'controller'
        in process.roles (0 when using Zookeeper)
    controller_quorum : KafkaService
        None when using ZooKeeper, otherwise the Kafka service for the
        combined case or the isolated controller quorum service
        instance for the isolated case
    isolated_controller_quorum : KafkaService
        None for the combined case or when using ZooKeeper, otherwise
        the isolated controller quorum service instance

    Kafka Security Protocols
    ------------------------
    The security protocol advertised to clients and the inter-broker
    security protocol can be set in the constructor and can be changed
    afterwards as well.  Set these attributes to make changes; they
    take effect when starting each node:

    security_protocol : str
        default PLAINTEXT
    client_sasl_mechanism : str
        default GSSAPI, ignored unless using SASL_PLAINTEXT or SASL_SSL
    interbroker_security_protocol : str
        default PLAINTEXT
    interbroker_sasl_mechanism : str
        default GSSAPI, ignored unless using SASL_PLAINTEXT or SASL_SSL

    ZooKeeper
    ---------
    Create an instance of ZookeeperService when metadata_quorum is ZK
    (ZK is the default if metadata_quorum is not a test parameter).

    KRaft Quorums
    ------------
    Set metadata_quorum accordingly (to COMBINED_KRAFT or ISOLATED_KRAFT).
    Do not instantiate a ZookeeperService instance.

    Starting Kafka will cause any isolated controller quorum to
    automatically start first.  Explicitly stopping Kafka does not stop
    any isolated controller quorum, but Ducktape will stop both when
    tearing down the test (it will stop Kafka first).

    KRaft Security Protocols
    --------------------------------
    The broker-to-controller and inter-controller security protocols
    will both initially be set to the inter-broker security protocol.
    The broker-to-controller and inter-controller security protocols
    must be identical for the combined case (an exception will be
    thrown when trying to start the service if they are not identical).
    The broker-to-controller and inter-controller security protocols
    can differ in the isolated case.

    Set these attributes for the combined case.  Changes take effect
    when starting each node:

    controller_security_protocol : str
        default PLAINTEXT
    controller_sasl_mechanism : str
        default GSSAPI, ignored unless using SASL_PLAINTEXT or SASL_SSL
    intercontroller_security_protocol : str
        default PLAINTEXT
    intercontroller_sasl_mechanism : str
        default GSSAPI, ignored unless using SASL_PLAINTEXT or SASL_SSL

    Set the same attributes for the isolated case (changes take effect
    when starting each quorum node), but you must first obtain the
    service instance for the isolated quorum via one of the
    'controller_quorum' or 'isolated_controller_quorum' attributes as
    defined above.

    """
    PERSISTENT_ROOT = "/mnt/kafka"
    STDOUT_STDERR_CAPTURE = os.path.join(PERSISTENT_ROOT, "server-start-stdout-stderr.log")
    LOG4J_CONFIG = os.path.join(PERSISTENT_ROOT, "kafka-log4j.properties")
    # Logs such as controller.log, server.log, etc all go here
    OPERATIONAL_LOG_DIR = os.path.join(PERSISTENT_ROOT, "kafka-operational-logs")
    OPERATIONAL_LOG_INFO_DIR = os.path.join(OPERATIONAL_LOG_DIR, "info")
    OPERATIONAL_LOG_DEBUG_DIR = os.path.join(OPERATIONAL_LOG_DIR, "debug")
    # Kafka log segments etc go here
    DATA_LOG_DIR_PREFIX = os.path.join(PERSISTENT_ROOT, "kafka-data-logs")
    DATA_LOG_DIR_1 = "%s-1" % (DATA_LOG_DIR_PREFIX)
    DATA_LOG_DIR_2 = "%s-2" % (DATA_LOG_DIR_PREFIX)
    CONFIG_FILE = os.path.join(PERSISTENT_ROOT, "kafka.properties")
    METADATA_LOG_DIR = os.path.join (PERSISTENT_ROOT, "kafka-metadata-logs")
    METADATA_SNAPSHOT_SEARCH_STR = "%s/__cluster_metadata-0/*.checkpoint" % METADATA_LOG_DIR
    METADATA_FIRST_LOG = "%s/__cluster_metadata-0/00000000000000000000.log" % METADATA_LOG_DIR
    # Kafka Authorizer
    ZK_ACL_AUTHORIZER = "kafka.security.authorizer.AclAuthorizer"
    KRAFT_ACL_AUTHORIZER = "org.apache.kafka.metadata.authorizer.StandardAuthorizer"
    HEAP_DUMP_FILE = os.path.join(PERSISTENT_ROOT, "kafka_heap_dump.bin")
    INTERBROKER_LISTENER_NAME = 'INTERNAL'
    JAAS_CONF_PROPERTY = "java.security.auth.login.config=/mnt/security/jaas.conf"
    ADMIN_CLIENT_AS_BROKER_JAAS_CONF_PROPERTY = "java.security.auth.login.config=/mnt/security/admin_client_as_broker_jaas.conf"
    KRB5_CONF = "java.security.krb5.conf=/mnt/security/krb5.conf"
    SECURITY_PROTOCOLS = [SecurityConfig.PLAINTEXT, SecurityConfig.SSL, SecurityConfig.SASL_PLAINTEXT, SecurityConfig.SASL_SSL]

    logs = {
        "kafka_server_start_stdout_stderr": {
            "path": STDOUT_STDERR_CAPTURE,
            "collect_default": True},
        "kafka_operational_logs_info": {
            "path": OPERATIONAL_LOG_INFO_DIR,
            "collect_default": True},
        "kafka_operational_logs_debug": {
            "path": OPERATIONAL_LOG_DEBUG_DIR,
            "collect_default": False},
        "kafka_data_1": {
            "path": DATA_LOG_DIR_1,
            "collect_default": False},
        "kafka_data_2": {
            "path": DATA_LOG_DIR_2,
            "collect_default": False},
        "kafka_cluster_metadata": {
            "path": METADATA_LOG_DIR,
            "collect_default": False},
        "kafka_heap_dump_file": {
            "path": HEAP_DUMP_FILE,
            "collect_default": True}
    }

    def __init__(self, context, num_nodes, zk, security_protocol=SecurityConfig.PLAINTEXT,
                 interbroker_security_protocol=SecurityConfig.PLAINTEXT,
                 client_sasl_mechanism=SecurityConfig.SASL_MECHANISM_GSSAPI, interbroker_sasl_mechanism=SecurityConfig.SASL_MECHANISM_GSSAPI,
                 authorizer_class_name=None, topics=None, version=DEV_BRANCH, jmx_object_names=None,
                 jmx_attributes=None, zk_connect_timeout=18000, zk_session_timeout=18000, server_prop_overrides=None, zk_chroot=None,
                 zk_client_secure=False,
                 listener_security_config=ListenerSecurityConfig(), per_node_server_prop_overrides=None,
                 extra_kafka_opts="", tls_version=None,
                 isolated_kafka=None,
                 controller_num_nodes_override=0,
                 allow_zk_with_kraft=False,
                 quorum_info_provider=None,
                 use_new_coordinator=None
                 ):
        """
        :param context: test context
        :param int num_nodes: the number of nodes in the service.  There are 4 possibilities:
            1) Zookeeper quorum:
                The number of brokers is defined by this parameter.
                The broker.id values will be 1..num_nodes.
            2) Combined KRaft quorum:
                The number of nodes having a broker role is defined by this parameter.
                The node.id values will be 1..num_nodes
                The number of nodes having a controller role will by default be 1, 3, or 5 depending on num_nodes
                (1 if num_nodes < 3, otherwise 3 if num_nodes < 5, otherwise 5).  This calculation
                can be overridden via controller_num_nodes_override, which must be between 1 and num_nodes,
                inclusive, when non-zero.  Here are some possibilities:
                num_nodes = 1:
                    broker having node.id=1: broker.roles=broker+controller
                num_nodes = 2:
                    broker having node.id=1: broker.roles=broker+controller
                    broker having node.id=2: broker.roles=broker
                num_nodes = 3:
                    broker having node.id=1: broker.roles=broker+controller
                    broker having node.id=2: broker.roles=broker+controller
                    broker having node.id=3: broker.roles=broker+controller
                num_nodes = 3, controller_num_nodes_override = 1
                    broker having node.id=1: broker.roles=broker+controller
                    broker having node.id=2: broker.roles=broker
                    broker having node.id=3: broker.roles=broker
            3) Isolated KRaft quorum when instantiating the broker service:
                The number of nodes, all of which will have broker.roles=broker, is defined by this parameter.
                The node.id values will be 1..num_nodes
            4) Isolated KRaft quorum when instantiating the controller service:
                The number of nodes, all of which will have broker.roles=controller, is defined by this parameter.
                The node.id values will be 3001..(3000 + num_nodes)
                The value passed in is determined by the broker service when that is instantiated, and it uses the
                same algorithm as described above: 1, 3, or 5 unless controller_num_nodes_override is provided.
        :param ZookeeperService zk:
        :param dict topics: which topics to create automatically
        :param str security_protocol: security protocol for clients to use
        :param str tls_version: version of the TLS protocol.
        :param str interbroker_security_protocol: security protocol to use for broker-to-broker (and KRaft controller-to-controller) communication
        :param str client_sasl_mechanism: sasl mechanism for clients to use
        :param str interbroker_sasl_mechanism: sasl mechanism to use for broker-to-broker (and to-controller) communication
        :param str authorizer_class_name: which authorizer class to use
        :param str version: which kafka version to use. Defaults to "dev" branch
        :param jmx_object_names:
        :param jmx_attributes:
        :param int zk_connect_timeout:
        :param int zk_session_timeout:
        :param list[list] server_prop_overrides: overrides for kafka.properties file
            e.g: [["config1", "true"], ["config2", "1000"]]
        :param str zk_chroot:
        :param bool zk_client_secure: connect to Zookeeper over secure client port (TLS) when True
        :param ListenerSecurityConfig listener_security_config: listener config to use
        :param dict per_node_server_prop_overrides: overrides for kafka.properties file keyed by 1-based node number
            e.g: {1: [["config1", "true"], ["config2", "1000"]], 2: [["config1", "false"], ["config2", "0"]]}
        :param str extra_kafka_opts: jvm args to add to KAFKA_OPTS variable
        :param KafkaService isolated_kafka: process.roles=controller for this cluster when not None; ignored when using ZooKeeper
        :param int controller_num_nodes_override: the number of nodes to use in the cluster, instead of 5, 3, or 1 based on num_nodes, if positive, not using ZooKeeper, and isolated_kafka is not None; ignored otherwise
        :param bool allow_zk_with_kraft: if True, then allow a KRaft broker or controller to also use ZooKeeper
        :param quorum_info_provider: A function that takes this KafkaService as an argument and returns a ServiceQuorumInfo. If this is None, then the ServiceQuorumInfo is generated from the test context
        :param use_new_coordinator: When true, use the new implementation of the group coordinator as per KIP-848. If this is None, the default existing group coordinator is used.
        """

        self.zk = zk
        self.isolated_kafka = isolated_kafka
        self.allow_zk_with_kraft = allow_zk_with_kraft
        if quorum_info_provider is None:
            self.quorum_info = quorum.ServiceQuorumInfo.from_test_context(self, context)
        else:
            self.quorum_info = quorum_info_provider(self)
        self.controller_quorum = None # will define below if necessary
        self.isolated_controller_quorum = None # will define below if necessary
        self.configured_for_zk_migration = False
        
        # Set use_new_coordinator based on context and arguments.
        default_use_new_coordinator = False
       
        if use_new_coordinator is None:
            arg_name = 'use_new_coordinator'
            if context.injected_args is not None:
                use_new_coordinator = context.injected_args.get(arg_name)
            if use_new_coordinator is None:
                use_new_coordinator = context.globals.get(arg_name, default_use_new_coordinator)
        
        # Assign the determined value.
        self.use_new_coordinator = use_new_coordinator

        if num_nodes < 1:
            raise Exception("Must set a positive number of nodes: %i" % num_nodes)
        self.num_nodes_broker_role = 0
        self.num_nodes_controller_role = 0

        if self.quorum_info.using_kraft:
            if self.quorum_info.has_brokers:
                num_nodes_broker_role = num_nodes
                if self.quorum_info.has_controllers:
                    self.num_nodes_controller_role = self.num_kraft_controllers(num_nodes_broker_role, controller_num_nodes_override)
                    if self.isolated_kafka:
                        raise Exception("Must not specify isolated Kafka service with combined Controller quorum")
            else:
                self.num_nodes_controller_role = num_nodes
                if not self.isolated_kafka:
                    raise Exception("Must specify isolated Kafka service when instantiating isolated Controller service (should not happen)")

            # Initially use the inter-broker security protocol for both
            # broker-to-controller and inter-controller communication. Both can be explicitly changed later if desired.
            # Note, however, that the two must the same if the controller quorum is combined with the
            # brokers.  Different security protocols for the two are only supported with a isolated controller quorum.
            self.controller_security_protocol = interbroker_security_protocol
            self.controller_sasl_mechanism = interbroker_sasl_mechanism
            self.intercontroller_security_protocol = interbroker_security_protocol
            self.intercontroller_sasl_mechanism = interbroker_sasl_mechanism

            # Ducktape tears down services in the reverse order in which they are created,
            # so create a service for the isolated controller quorum (if we need one) first, before
            # invoking Service.__init__(), so that Ducktape will tear down the quorum last; otherwise
            # Ducktape will tear down the controller quorum first, which could lead to problems in
            # Kafka and delays in tearing it down (and who knows what else -- it's simply better
            # to correctly tear down Kafka first, before tearing down the isolated controller).
            if self.quorum_info.has_controllers:
                self.controller_quorum = self
            else:
                num_isolated_controller_nodes = self.num_kraft_controllers(num_nodes, controller_num_nodes_override)
                self.isolated_controller_quorum = KafkaService(
                    context, num_isolated_controller_nodes, self.zk, security_protocol=self.controller_security_protocol,
                    interbroker_security_protocol=self.intercontroller_security_protocol,
                    client_sasl_mechanism=self.controller_sasl_mechanism, interbroker_sasl_mechanism=self.intercontroller_sasl_mechanism,
                    authorizer_class_name=authorizer_class_name, version=version, jmx_object_names=jmx_object_names,
                    jmx_attributes=jmx_attributes,
                    listener_security_config=listener_security_config,
                    extra_kafka_opts=extra_kafka_opts, tls_version=tls_version,
                    isolated_kafka=self, allow_zk_with_kraft=self.allow_zk_with_kraft,
                    server_prop_overrides=server_prop_overrides
                )
                self.controller_quorum = self.isolated_controller_quorum

        Service.__init__(self, context, num_nodes)
        JmxMixin.__init__(self, num_nodes=num_nodes, jmx_object_names=jmx_object_names, jmx_attributes=(jmx_attributes or []),
                          root=KafkaService.PERSISTENT_ROOT)

        self.security_protocol = security_protocol
        self.tls_version = tls_version
        self.client_sasl_mechanism = client_sasl_mechanism
        self.topics = topics
        self.minikdc = None
        self.concurrent_start = True # start concurrently by default
        self.authorizer_class_name = authorizer_class_name
        self.zk_set_acl = False
        if server_prop_overrides is None:
            self.server_prop_overrides = []
        else:
            self.server_prop_overrides = server_prop_overrides
        if per_node_server_prop_overrides is None:
            self.per_node_server_prop_overrides = {}
        else:
            self.per_node_server_prop_overrides = per_node_server_prop_overrides
        self.log_level = "DEBUG"
        self.zk_chroot = zk_chroot
        self.zk_client_secure = zk_client_secure
        self.listener_security_config = listener_security_config
        self.extra_kafka_opts = extra_kafka_opts

        #
        # In a heavily loaded and not very fast machine, it is
        # sometimes necessary to give more time for the zk client
        # to have its session established, especially if the client
        # is authenticating and waiting for the SaslAuthenticated
        # in addition to the SyncConnected event.
        #
        # The default value for zookeeper.connect.timeout.ms is
        # 2 seconds and here we increase it to 5 seconds, but
        # it can be overridden by setting the corresponding parameter
        # for this constructor.
        self.zk_connect_timeout = zk_connect_timeout

        # Also allow the session timeout to be provided explicitly,
        # primarily so that test cases can depend on it when waiting
        # e.g. brokers to deregister after a hard kill.
        self.zk_session_timeout = zk_session_timeout

        broker_only_port_mappings = {
            KafkaService.INTERBROKER_LISTENER_NAME:
                KafkaListener(KafkaService.INTERBROKER_LISTENER_NAME, config_property.FIRST_BROKER_PORT + 7, None, False)
        }
        controller_only_port_mappings = {}
        for idx, sec_protocol in enumerate(KafkaService.SECURITY_PROTOCOLS):
            name_for_controller = self.controller_listener_name(sec_protocol)
            broker_only_port_mappings[sec_protocol] = KafkaListener(sec_protocol, config_property.FIRST_BROKER_PORT + idx, sec_protocol, False)
            controller_only_port_mappings[name_for_controller] = KafkaListener(name_for_controller, config_property.FIRST_CONTROLLER_PORT + idx, sec_protocol, False)

        if self.quorum_info.using_zk or self.quorum_info.has_brokers and not self.quorum_info.has_controllers: # ZK or KRaft broker-only
            self.port_mappings = broker_only_port_mappings
        elif self.quorum_info.has_brokers_and_controllers: # KRaft broker+controller
            self.port_mappings = broker_only_port_mappings.copy()
            self.port_mappings.update(controller_only_port_mappings)
        else: # KRaft controller-only
            self.port_mappings = controller_only_port_mappings

        self.interbroker_listener = None
        if self.quorum_info.using_zk or self.quorum_info.has_brokers:
            self.setup_interbroker_listener(interbroker_security_protocol, self.listener_security_config.use_separate_interbroker_listener)
        self.interbroker_sasl_mechanism = interbroker_sasl_mechanism
        self._security_config = None

        # When the new group coordinator is enabled, the new consumer rebalance
        # protocol is enabled too.
        rebalance_protocols = "classic"
        if self.use_new_coordinator:
            rebalance_protocols = "classic,consumer"

        for node in self.nodes:
            node_quorum_info = quorum.NodeQuorumInfo(self.quorum_info, node)

            node.version = version
            zk_broker_configs = {
                config_property.PORT: config_property.FIRST_BROKER_PORT,
                config_property.BROKER_ID: self.idx(node),
                config_property.ZOOKEEPER_CONNECTION_TIMEOUT_MS: zk_connect_timeout,
                config_property.ZOOKEEPER_SESSION_TIMEOUT_MS: zk_session_timeout
            }
            kraft_broker_configs = {
                config_property.PORT: config_property.FIRST_BROKER_PORT,
                config_property.NODE_ID: self.idx(node),
                config_property.UNSTABLE_FEATURE_VERSIONS_ENABLE: use_new_coordinator,
                config_property.NEW_GROUP_COORDINATOR_ENABLE: use_new_coordinator,
                config_property.GROUP_COORDINATOR_REBALANCE_PROTOCOLS: rebalance_protocols
            }
            kraft_broker_plus_zk_configs = kraft_broker_configs.copy()
            kraft_broker_plus_zk_configs.update(zk_broker_configs)
            kraft_broker_plus_zk_configs.pop(config_property.BROKER_ID)
            controller_only_configs = {
                config_property.NODE_ID: self.idx(node) + config_property.FIRST_CONTROLLER_ID - 1,
            }
            kraft_controller_plus_zk_configs = controller_only_configs.copy()
            kraft_controller_plus_zk_configs.update(zk_broker_configs)
            kraft_controller_plus_zk_configs.pop(config_property.BROKER_ID)
            if node_quorum_info.service_quorum_info.using_zk:
                node.config = KafkaConfig(**zk_broker_configs)
            elif not node_quorum_info.has_broker_role: # KRaft controller-only role
                if self.zk:
                    node.config = KafkaConfig(**kraft_controller_plus_zk_configs)
                else:
                    node.config = KafkaConfig(**controller_only_configs)
            else: # KRaft broker-only role or combined broker+controller roles
                if self.zk:
                    node.config = KafkaConfig(**kraft_broker_plus_zk_configs)
                else:
                    node.config = KafkaConfig(**kraft_broker_configs)
        self.combined_nodes_started = 0
        self.nodes_to_start = self.nodes

    def reconfigure_zk_for_migration(self, kraft_quorum):
        self.configured_for_zk_migration = True
        self.controller_quorum = kraft_quorum

        # Set the migration properties
        self.server_prop_overrides.extend([
            ["zookeeper.metadata.migration.enable", "true"],
            ["controller.quorum.voters", kraft_quorum.controller_quorum_voters],
            ["controller.listener.names", kraft_quorum.controller_listener_names]
        ])

        # Add a port mapping for the controller listener.
        # This is not added to "advertised.listeners" because of configured_for_zk_migration=True
        self.port_mappings[kraft_quorum.controller_listener_names] = kraft_quorum.port_mappings.get(kraft_quorum.controller_listener_names)

    def reconfigure_zk_as_kraft(self, kraft_quorum):
        self.configured_for_zk_migration = True

        # Remove the configs we set in reconfigure_zk_for_migration
        props = []
        for prop in self.server_prop_overrides:
            if not prop[0].startswith("controller"):
                props.append(prop)
        self.server_prop_overrides.clear()
        self.server_prop_overrides.extend(props)
        del self.port_mappings[kraft_quorum.controller_listener_names]

        # Set the quorum info to isolated KRaft
        self.quorum_info = quorum.ServiceQuorumInfo(quorum.isolated_kraft, self)
        self.isolated_controller_quorum = kraft_quorum
        self.controller_quorum = kraft_quorum

    def num_kraft_controllers(self, num_nodes_broker_role, controller_num_nodes_override):
        if controller_num_nodes_override < 0:
            raise Exception("controller_num_nodes_override must not be negative: %i" % controller_num_nodes_override)
        if controller_num_nodes_override > num_nodes_broker_role and self.quorum_info.quorum_type == quorum.combined_kraft:
            raise Exception("controller_num_nodes_override must not exceed the service's node count in the combined case: %i > %i" %
                            (controller_num_nodes_override, num_nodes_broker_role))
        if controller_num_nodes_override:
            return controller_num_nodes_override
        if num_nodes_broker_role < 3:
            return 1
        if num_nodes_broker_role < 5:
            return 3
        return 5

    def set_version(self, version):
        for node in self.nodes:
            node.version = version

    def controller_listener_name(self, security_protocol_name):
        return "CONTROLLER_%s" % security_protocol_name

    @property
    def interbroker_security_protocol(self):
        # TODO: disentangle interbroker and intercontroller protocol information
        return self.interbroker_listener.security_protocol if self.quorum_info.using_zk or self.quorum_info.has_brokers else self.intercontroller_security_protocol

    # this is required for backwards compatibility - there are a lot of tests that set this property explicitly
    # meaning 'use one of the existing listeners that match given security protocol, do not use custom listener'
    @interbroker_security_protocol.setter
    def interbroker_security_protocol(self, security_protocol):
        self.setup_interbroker_listener(security_protocol, use_separate_listener=False)

    def setup_interbroker_listener(self, security_protocol, use_separate_listener=False):
        self.listener_security_config.use_separate_interbroker_listener = use_separate_listener

        if self.listener_security_config.use_separate_interbroker_listener:
            # do not close existing port here since it is not used exclusively for interbroker communication
            self.interbroker_listener = self.port_mappings[KafkaService.INTERBROKER_LISTENER_NAME]
            self.interbroker_listener.security_protocol = security_protocol
        else:
            # close dedicated interbroker port, so it's not dangling in 'listeners' and 'advertised.listeners'
            self.close_port(KafkaService.INTERBROKER_LISTENER_NAME)
            self.interbroker_listener = self.port_mappings[security_protocol]

    @property
    def security_config(self):
        if not self._security_config:
            # we will later change the security protocols to PLAINTEXT if this is an isolated KRaft controller case since
            # those security protocols are irrelevant there and we don't want to falsely indicate the use of SASL or TLS
            security_protocol_to_use=self.security_protocol
            interbroker_security_protocol_to_use=self.interbroker_security_protocol
            # determine uses/serves controller sasl mechanisms
            serves_controller_sasl_mechanism=None
            serves_intercontroller_sasl_mechanism=None
            uses_controller_sasl_mechanism=None
            if self.quorum_info.has_brokers:
                if self.controller_quorum.controller_security_protocol in SecurityConfig.SASL_SECURITY_PROTOCOLS:
                    uses_controller_sasl_mechanism = self.controller_quorum.controller_sasl_mechanism
            if self.quorum_info.has_controllers:
                if self.intercontroller_security_protocol in SecurityConfig.SASL_SECURITY_PROTOCOLS:
                    serves_intercontroller_sasl_mechanism = self.intercontroller_sasl_mechanism
                    uses_controller_sasl_mechanism = self.intercontroller_sasl_mechanism # won't change from above in combined case
                if self.controller_security_protocol in SecurityConfig.SASL_SECURITY_PROTOCOLS:
                    serves_controller_sasl_mechanism = self.controller_sasl_mechanism
            # determine if KRaft uses TLS
            kraft_tls = False
            if self.quorum_info.has_brokers and not self.quorum_info.has_controllers:
                # KRaft broker only
                kraft_tls = self.controller_quorum.controller_security_protocol in SecurityConfig.SSL_SECURITY_PROTOCOLS
            if self.quorum_info.has_controllers:
                # isolated or combined KRaft controller
                kraft_tls = self.controller_security_protocol in SecurityConfig.SSL_SECURITY_PROTOCOLS \
                           or self.intercontroller_security_protocol in SecurityConfig.SSL_SECURITY_PROTOCOLS
            # clear irrelevant security protocols of SASL/TLS implications for the isolated controller quorum case
            if self.quorum_info.has_controllers and not self.quorum_info.has_brokers:
                security_protocol_to_use=SecurityConfig.PLAINTEXT
                interbroker_security_protocol_to_use=SecurityConfig.PLAINTEXT

            self._security_config = SecurityConfig(self.context, security_protocol_to_use, interbroker_security_protocol_to_use,
                                                   zk_sasl=self.zk.zk_sasl if self.quorum_info.using_zk else False, zk_tls=self.zk_client_secure,
                                                   client_sasl_mechanism=self.client_sasl_mechanism,
                                                   interbroker_sasl_mechanism=self.interbroker_sasl_mechanism,
                                                   listener_security_config=self.listener_security_config,
                                                   tls_version=self.tls_version,
                                                   serves_controller_sasl_mechanism=serves_controller_sasl_mechanism,
                                                   serves_intercontroller_sasl_mechanism=serves_intercontroller_sasl_mechanism,
                                                   uses_controller_sasl_mechanism=uses_controller_sasl_mechanism,
                                                   kraft_tls=kraft_tls)
        # Ensure we have the correct client security protocol and SASL mechanism because they may have been mutated
        self._security_config.properties['security.protocol'] = self.security_protocol
        self._security_config.properties['sasl.mechanism'] = self.client_sasl_mechanism
        # Ensure we have the right inter-broker security protocol because it may have been mutated
        # since we cached our security config (ignore if this is an isolated KRaft controller quorum case; the
        # inter-broker security protocol is not used there).
        if (self.quorum_info.using_zk or self.quorum_info.has_brokers):
            # in case inter-broker SASL mechanism has changed without changing the inter-broker security protocol
            self._security_config.properties['sasl.mechanism.inter.broker.protocol'] = self.interbroker_sasl_mechanism
            if self._security_config.interbroker_security_protocol != self.interbroker_security_protocol:
                self._security_config.interbroker_security_protocol = self.interbroker_security_protocol
                self._security_config.calc_has_sasl()
                self._security_config.calc_has_ssl()
        for port in self.port_mappings.values():
            if port.open:
                self._security_config.enable_security_protocol(port.security_protocol, port.sasl_mechanism)
        if self.quorum_info.using_zk:
            if self.zk.zk_sasl:
                self._security_config.enable_sasl()
                self._security_config.zk_sasl = self.zk.zk_sasl
            if self.zk_client_secure:
                self._security_config.enable_ssl()
                self._security_config.zk_tls = self.zk_client_secure
        return self._security_config

    def open_port(self, listener_name):
        self.port_mappings[listener_name].open = True

    def close_port(self, listener_name):
        self.port_mappings[listener_name].open = False

    def start_minikdc_if_necessary(self, add_principals=""):
        has_sasl = self.security_config.has_sasl
        if has_sasl:
            if self.minikdc is None:
                other_service = self.isolated_kafka if self.isolated_kafka else self.controller_quorum if self.quorum_info.using_kraft else None
                if not other_service or not other_service.minikdc:
                    nodes_for_kdc = self.nodes.copy()
                    if other_service and other_service != self:
                        nodes_for_kdc += other_service.nodes
                    self.minikdc = MiniKdc(self.context, nodes_for_kdc, extra_principals = add_principals)
                    self.minikdc.start()
        else:
            self.minikdc = None
            if self.quorum_info.using_kraft:
                self.controller_quorum.minikdc = None
                if self.isolated_kafka:
                    self.isolated_kafka.minikdc = None

    def alive(self, node):
        return len(self.pids(node)) > 0

    def start(self, add_principals="", nodes_to_skip=[], timeout_sec=60, **kwargs):
        """
        Start the Kafka broker and wait until it registers its ID in ZooKeeper
        Startup will be skipped for any nodes in nodes_to_skip. These nodes can be started later via add_broker
        """
        if self.quorum_info.using_zk and self.zk_client_secure and not self.zk.zk_client_secure_port:
            raise Exception("Unable to start Kafka: TLS to Zookeeper requested but Zookeeper secure port not enabled")

        if not all([node in self.nodes for node in nodes_to_skip]):
            raise Exception("nodes_to_skip should be a subset of this service's nodes")

        if self.quorum_info.has_brokers_and_controllers and (
                self.controller_security_protocol != self.intercontroller_security_protocol or
                self.controller_security_protocol in SecurityConfig.SASL_SECURITY_PROTOCOLS and self.controller_sasl_mechanism != self.intercontroller_sasl_mechanism):
            # This is not supported because both the broker and the controller take the first entry from
            # controller.listener.names and the value from sasl.mechanism.controller.protocol;
            # they share a single config, so they must both see/use identical values.
            raise Exception("Combined KRaft Brokers (%s/%s) and Controllers (%s/%s) cannot talk to Controllers via different security protocols" %
                            (self.controller_security_protocol, self.controller_sasl_mechanism,
                             self.intercontroller_security_protocol, self.intercontroller_sasl_mechanism))
        if self.quorum_info.using_zk or self.quorum_info.has_brokers:
            self.open_port(self.security_protocol)
            self.interbroker_listener.open = True
        # we have to wait to decide whether to open the controller port(s)
        # because it could be dependent on the particular node in the
        # combined case where the number of controllers could be less
        # than the number of nodes in the service

        self.start_minikdc_if_necessary(add_principals)

        # save the nodes we want to start in a member variable so we know which nodes to start and which to skip
        # in start_node
        self.nodes_to_start = [node for node in self.nodes if node not in nodes_to_skip]

        if self.quorum_info.using_zk:
            self._ensure_zk_chroot()

        if self.isolated_controller_quorum:
            self.isolated_controller_quorum.start()

        Service.start(self, **kwargs)

        if self.concurrent_start:
            # We didn't wait while starting each individual node, so wait for them all now
            for node in self.nodes_to_start:
                with node.account.monitor_log(KafkaService.STDOUT_STDERR_CAPTURE) as monitor:
                    monitor.offset = 0
                    self.wait_for_start(node, monitor, timeout_sec)

        if self.quorum_info.using_zk:
            self.logger.info("Waiting for brokers to register at ZK")

            expected_broker_ids = set(self.nodes_to_start)
            wait_until(lambda: {node for node in self.nodes_to_start if self.is_registered(node)} == expected_broker_ids,
                       timeout_sec=30, backoff_sec=1, err_msg="Kafka servers didn't register at ZK within 30 seconds")

        # Create topics if necessary
        if self.topics is not None:
            for topic, topic_cfg in self.topics.items():
                if topic_cfg is None:
                    topic_cfg = {}

                topic_cfg["topic"] = topic
                self.create_topic(topic_cfg)
        self.concurrent_start = False # in case it was True and this method was invoked directly instead of via start_concurrently()

    def start_concurrently(self, add_principals="", timeout_sec=60):
        self.concurrent_start = True # ensure it is True in case it has been explicitly disabled elsewhere
        self.start(add_principals = add_principals, timeout_sec=timeout_sec)
        self.concurrent_start = False

    def add_broker(self, node):
        """
        Starts an individual node. add_broker should only be used for nodes skipped during initial kafka service startup
        """
        if node in self.nodes_to_start:
            raise Exception("Add broker should only be used for nodes that haven't already been started")

        self.logger.debug(self.who_am_i() + ": killing processes and attempting to clean up before starting")
        # Added precaution - kill running processes, clean persistent files
        # try/except for each step, since each of these steps may fail if there are no processes
        # to kill or no files to remove
        try:
            self.stop_node(node)
        except Exception:
            pass

        try:
            self.clean_node(node)
        except Exception:
            pass

        if node not in self.nodes_to_start:
            self.nodes_to_start += [node]
        self.logger.debug("%s: starting node" % self.who_am_i(node))
        # ensure we wait for the broker to start by setting concurrent start to False for the invocation of start_node()
        orig_concurrent_start = self.concurrent_start
        self.concurrent_start = False
        self.start_node(node)
        self.concurrent_start = orig_concurrent_start
        wait_until(lambda: self.is_registered(node), 30, 1)

    def _ensure_zk_chroot(self):
        self.logger.info("Ensuring zk_chroot %s exists", self.zk_chroot)
        if self.zk_chroot:
            if not self.zk_chroot.startswith('/'):
                raise Exception("Zookeeper chroot must start with '/' but found " + self.zk_chroot)

            parts = self.zk_chroot.split('/')[1:]
            for i in range(len(parts)):
                self.zk.create('/' + '/'.join(parts[:i+1]))

    def set_protocol_and_port(self, node):
        listeners = []
        advertised_listeners = []
        protocol_map = []

        controller_listener_names = self.controller_listener_name_list(node)

        for port in self.port_mappings.values():
            if port.open:
                listeners.append(port.listener())
                if not port.name in controller_listener_names:
                    advertised_listeners.append(port.advertised_listener(node))
                protocol_map.append(port.listener_security_protocol())
        controller_sec_protocol = self.isolated_controller_quorum.controller_security_protocol if self.isolated_controller_quorum \
            else self.controller_security_protocol if self.quorum_info.has_brokers_and_controllers and not quorum.NodeQuorumInfo(self.quorum_info, node).has_controller_role \
            else None
        if controller_sec_protocol:
            protocol_map.append("%s:%s" % (self.controller_listener_name(controller_sec_protocol), controller_sec_protocol))

        self.listeners = ','.join(listeners)
        self.advertised_listeners = ','.join(advertised_listeners)
        self.listener_security_protocol_map = ','.join(protocol_map)
        if self.quorum_info.using_zk or self.quorum_info.has_brokers:
            self.interbroker_bootstrap_servers = self.__bootstrap_servers(self.interbroker_listener, True)

    def prop_file(self, node):
        self.set_protocol_and_port(node)

        #load template configs as dictionary
        config_template = self.render('kafka.properties', node=node, broker_id=self.idx(node),
                                      security_config=self.security_config, num_nodes=self.num_nodes,
                                      listener_security_config=self.listener_security_config)

        configs = dict( l.rstrip().split('=', 1) for l in config_template.split('\n')
                        if not l.startswith("#") and "=" in l )

        #load specific test override configs
        override_configs = KafkaConfig(**node.config)
        if self.quorum_info.using_zk or self.quorum_info.has_brokers:
            override_configs[config_property.ADVERTISED_HOSTNAME] = node.account.hostname
        if self.quorum_info.using_zk or self.zk:
            override_configs[config_property.ZOOKEEPER_CONNECT] = self.zk_connect_setting()
            if self.zk_client_secure:
                override_configs[config_property.ZOOKEEPER_SSL_CLIENT_ENABLE] = 'true'
                override_configs[config_property.ZOOKEEPER_CLIENT_CNXN_SOCKET] = 'org.apache.zookeeper.ClientCnxnSocketNetty'
            else:
                override_configs[config_property.ZOOKEEPER_SSL_CLIENT_ENABLE] = 'false'

        if self.use_new_coordinator:
            override_configs[config_property.UNSTABLE_FEATURE_VERSIONS_ENABLE] = 'true'
            override_configs[config_property.NEW_GROUP_COORDINATOR_ENABLE] = 'true'
            override_configs[config_property.GROUP_COORDINATOR_REBALANCE_PROTOCOLS] = 'classic,consumer'
    
        for prop in self.server_prop_overrides:
            override_configs[prop[0]] = prop[1]

        for prop in self.per_node_server_prop_overrides.get(self.idx(node), []):
            override_configs[prop[0]] = prop[1]

        #update template configs with test override configs
        configs.update(override_configs)

        prop_file = self.render_configs(configs)
        return prop_file

    def render_configs(self, configs):
        """Render self as a series of lines key=val\n, and do so in a consistent order. """
        keys = [k for k in configs.keys()]
        keys.sort()

        s = ""
        for k in keys:
            s += "%s=%s\n" % (k, str(configs[k]))
        return s

    def start_cmd(self, node):
        """
        To bring up kafka using native image, pass following in ducktape options
        --globals '{"kafka_mode": "native"}'
        """
        kafka_mode = self.context.globals.get("kafka_mode", "")
        cmd = f"export KAFKA_MODE={kafka_mode}; "
        cmd += "export JMX_PORT=%d; " % self.jmx_port
        cmd += "export KAFKA_LOG4J_OPTS=\"-Dlog4j.configuration=file:%s\"; " % self.LOG4J_CONFIG
        heap_kafka_opts = "-XX:+HeapDumpOnOutOfMemoryError -XX:HeapDumpPath=%s" % \
                          self.logs["kafka_heap_dump_file"]["path"]
        security_kafka_opts = self.security_config.kafka_opts.strip('\"')

        cmd += fix_opts_for_new_jvm(node)
        cmd += "export KAFKA_OPTS=\"%s %s %s\"; " % (heap_kafka_opts, security_kafka_opts, self.extra_kafka_opts)
        cmd += "%s %s 1>> %s 2>> %s &" % \
               (self.path.script("kafka-server-start.sh", node),
                KafkaService.CONFIG_FILE,
                KafkaService.STDOUT_STDERR_CAPTURE,
                KafkaService.STDOUT_STDERR_CAPTURE)
        return cmd

    def controller_listener_name_list(self, node):
        if self.quorum_info.using_zk and self.configured_for_zk_migration:
            return [self.controller_listener_name(self.controller_quorum.controller_security_protocol)]
        elif self.quorum_info.using_zk:
            return []
        broker_to_controller_listener_name = self.controller_listener_name(self.controller_quorum.controller_security_protocol)
        # Brokers always use the first controller listener, so include a second, inter-controller listener if and only if:
        # 1) the node is a controller node
        # 2) the inter-controller listener name differs from the broker-to-controller listener name
        return [broker_to_controller_listener_name, self.controller_listener_name(self.controller_quorum.intercontroller_security_protocol)] \
            if (quorum.NodeQuorumInfo(self.quorum_info, node).has_controller_role and
                self.controller_quorum.intercontroller_security_protocol != self.controller_quorum.controller_security_protocol) \
            else [broker_to_controller_listener_name]

    def start_node(self, node, timeout_sec=60, **kwargs):
        if node not in self.nodes_to_start:
            return
        node.account.mkdirs(KafkaService.PERSISTENT_ROOT)

        self.node_quorum_info = quorum.NodeQuorumInfo(self.quorum_info, node)
        if self.quorum_info.has_controllers:
            for controller_listener in self.controller_listener_name_list(node):
                if self.node_quorum_info.has_controller_role:
                    self.open_port(controller_listener)
                else: # combined case where node doesn't have a controller
                    self.close_port(controller_listener)

        self.security_config.setup_node(node)
        if self.quorum_info.using_zk or self.quorum_info.has_brokers: # TODO: SCRAM currently unsupported for controller quorum
            self.maybe_setup_broker_scram_credentials(node)

        if self.quorum_info.using_kraft:
            # define controller.quorum.voters text
            security_protocol_to_use = self.controller_quorum.controller_security_protocol
            first_node_id = 1 if self.quorum_info.has_brokers_and_controllers else config_property.FIRST_CONTROLLER_ID
            self.controller_quorum_voters = ','.join(["%s@%s:%s" %
                                                      (self.controller_quorum.idx(node) + first_node_id - 1,
                                                       node.account.hostname,
                                                       config_property.FIRST_CONTROLLER_PORT +
                                                       KafkaService.SECURITY_PROTOCOLS.index(security_protocol_to_use))
                                                      for node in self.controller_quorum.nodes[:self.controller_quorum.num_nodes_controller_role]])
            # define controller.listener.names
            self.controller_listener_names = ','.join(self.controller_listener_name_list(node))
            # define sasl.mechanism.controller.protocol to match the isolated quorum if one exists
            if self.isolated_controller_quorum:
                self.controller_sasl_mechanism = self.isolated_controller_quorum.controller_sasl_mechanism

        prop_file = self.prop_file(node)
        self.logger.info("kafka.properties:")
        self.logger.info(prop_file)
        node.account.create_file(KafkaService.CONFIG_FILE, prop_file)
        node.account.create_file(self.LOG4J_CONFIG, self.render('log4j.properties', log_dir=KafkaService.OPERATIONAL_LOG_DIR))

        if self.quorum_info.using_kraft:
            # format log directories if necessary
            kafka_storage_script = self.path.script("kafka-storage.sh", node)
            cmd = "%s format --ignore-formatted --config %s --cluster-id %s" % (kafka_storage_script, KafkaService.CONFIG_FILE, config_property.CLUSTER_ID)

            if self.use_new_coordinator:
                cmd += " -f group.version=1"

            self.logger.info("Running log directory format command...\n%s" % cmd)
            node.account.ssh(cmd)

        cmd = self.start_cmd(node)
        self.logger.debug("Attempting to start KafkaService %s on %s with command: %s" %\
                          ("concurrently" if self.concurrent_start else "serially", str(node.account), cmd))
        if self.node_quorum_info.has_controller_role and self.node_quorum_info.has_broker_role:
            self.combined_nodes_started += 1
        if self.concurrent_start:
            node.account.ssh(cmd) # and then don't wait for the startup message
        else:
            with node.account.monitor_log(KafkaService.STDOUT_STDERR_CAPTURE) as monitor:
                node.account.ssh(cmd)
                self.wait_for_start(node, monitor, timeout_sec)

    def wait_for_start(self, node, monitor, timeout_sec=60):
        # Kafka 1.0.0 and higher don't have a space between "Kafka" and "Server"
        monitor.wait_until("Kafka\s*Server.*started", timeout_sec=timeout_sec, backoff_sec=.25,
                           err_msg="Kafka server didn't finish startup in %d seconds" % timeout_sec)

        if self.quorum_info.using_zk or self.quorum_info.has_brokers: # TODO: SCRAM currently unsupported for controller quorum
            # Credentials for inter-broker communication are created before starting Kafka.
            # Client credentials are created after starting Kafka so that both loading of
            # existing credentials from ZK and dynamic update of credentials in Kafka are tested.
            # We use the admin client and connect as the broker user when creating the client (non-broker) credentials
            # if Kafka supports KIP-554, otherwise we use ZooKeeper.
            self.maybe_setup_client_scram_credentials(node)

        self.start_jmx_tool(self.idx(node), node)
        if not self.pids(node):
            raise Exception("No process ids recorded on node %s" % node.account.hostname)

    def upgrade_metadata_version(self, new_version):
        self.run_features_command("upgrade", new_version)

    def downgrade_metadata_version(self, new_version):
        self.run_features_command("downgrade", new_version)

    def run_features_command(self, op, new_version):
        cmd = self.path.script("kafka-features.sh ")
        cmd += "--bootstrap-server %s " % self.bootstrap_servers()
        cmd += "%s --metadata %s" % (op, new_version)
        self.logger.info("Running %s command...\n%s" % (op, cmd))
        self.nodes[0].account.ssh(cmd)

    def pids(self, node):
        """Return process ids associated with running processes on the given node."""
        try:
<<<<<<< HEAD
            cmd = "ps ax | grep -i %s | grep -v grep | awk '{print $1}'" % self.java_class_name()
=======
            cmd = "jcmd | grep -e %s -e %s | awk '{print $1}'" % (self.java_class_name(), self.deprecated_cp_java_class_name())
>>>>>>> 46fd1c2c
            pid_arr = [pid for pid in node.account.ssh_capture(cmd, allow_fail=True, callback=int)]
            return pid_arr
        except (RemoteCommandError, ValueError) as e:
            return []

    def signal_node(self, node, sig=signal.SIGTERM):
        pids = self.pids(node)
        for pid in pids:
            node.account.signal(pid, sig)

    def signal_leader(self, topic, partition=0, sig=signal.SIGTERM):
        leader = self.leader(topic, partition)
        self.signal_node(leader, sig)

    def controllers_required_for_quorum(self):
        """
        Assume N = the total number of controller nodes in the cluster, and positive
        For N=1, we need 1 controller to be running to have a quorum
        For N=2, we need 2 controllers
        For N=3, we need 2 controllers
        For N=4, we need 3 controllers
        For N=5, we need 3 controllers

        :return: the number of controller nodes that must be started for there to be a quorum
        """
        return math.ceil((1 + self.num_nodes_controller_role) / 2)

    def stop_node(self, node, clean_shutdown=True, timeout_sec=60):
        pids = self.pids(node)
        cluster_has_combined_controllers = self.quorum_info.has_brokers and self.quorum_info.has_controllers
        force_sigkill_due_to_too_few_combined_controllers =\
            clean_shutdown and cluster_has_combined_controllers\
            and self.combined_nodes_started < self.controllers_required_for_quorum()
        if force_sigkill_due_to_too_few_combined_controllers:
            self.logger.info("Forcing node to stop via SIGKILL due to too few combined KRaft controllers: %i/%i" %\
                             (self.combined_nodes_started, self.num_nodes_controller_role))

        sig = signal.SIGTERM if clean_shutdown and not force_sigkill_due_to_too_few_combined_controllers else signal.SIGKILL

        for pid in pids:
            node.account.signal(pid, sig, allow_fail=False)

        node_quorum_info = quorum.NodeQuorumInfo(self.quorum_info, node)
        node_has_combined_controllers = node_quorum_info.has_controller_role and node_quorum_info.has_broker_role
        if pids and node_has_combined_controllers:
            self.combined_nodes_started -= 1

        try:
            wait_until(lambda: not self.pids(node), timeout_sec=timeout_sec,
                       err_msg="Kafka node failed to stop in %d seconds" % timeout_sec)
        except Exception:
            if node_has_combined_controllers:
                # it didn't stop
                self.combined_nodes_started += 1
            self.thread_dump(node)
            raise

    def thread_dump(self, node):
        for pid in self.pids(node):
            try:
                node.account.signal(pid, signal.SIGQUIT, allow_fail=True)
            except:
                self.logger.warn("Could not dump threads on node")

    def clean_node(self, node):
        JmxMixin.clean_node(self, node)
        self.security_config.clean_node(node)
        node.account.kill_process(self.java_class_name(),
                                         clean_shutdown=False, allow_fail=True)
        node.account.kill_java_processes(self.deprecated_cp_java_class_name(),
                                         clean_shutdown=False, allow_fail=True)
        node.account.ssh("sudo rm -rf -- %s" % KafkaService.PERSISTENT_ROOT, allow_fail=False)

    def kafka_topics_cmd_with_optional_security_settings(self, node, force_use_zk_connection, kafka_security_protocol=None, offline_nodes=[]):
        if self.quorum_info.using_kraft and not self.quorum_info.has_brokers:
            raise Exception("Must invoke kafka-topics against a broker, not a KRaft controller")
        if force_use_zk_connection:
            bootstrap_server_or_zookeeper = "--zookeeper %s" % (self.zk_connect_setting())
            skip_optional_security_settings = True
        else:
            if kafka_security_protocol is None:
                # it wasn't specified, so use the inter-broker security protocol if it is PLAINTEXT,
                # otherwise use the client security protocol
                if self.interbroker_security_protocol == SecurityConfig.PLAINTEXT:
                    security_protocol_to_use = SecurityConfig.PLAINTEXT
                else:
                    security_protocol_to_use = self.security_protocol
            else:
                security_protocol_to_use = kafka_security_protocol
            bootstrap_server_or_zookeeper = "--bootstrap-server %s" % (self.bootstrap_servers(security_protocol_to_use, offline_nodes=offline_nodes))
            skip_optional_security_settings = security_protocol_to_use == SecurityConfig.PLAINTEXT
        if skip_optional_security_settings:
            optional_jass_krb_system_props_prefix = ""
            optional_command_config_suffix = ""
        else:
            # we need security configs because aren't going to ZooKeeper and we aren't using PLAINTEXT
            if (security_protocol_to_use == self.interbroker_security_protocol):
                # configure JAAS to provide the broker's credentials
                # since this is an authenticating cluster and we are going to use the inter-broker security protocol
                jaas_conf_prop = KafkaService.ADMIN_CLIENT_AS_BROKER_JAAS_CONF_PROPERTY
                use_inter_broker_mechanism_for_client = True
            else:
                # configure JAAS to provide the typical client credentials
                jaas_conf_prop = KafkaService.JAAS_CONF_PROPERTY
                use_inter_broker_mechanism_for_client = False
            # We are either using SASL (SASL_SSL or SASL_PLAINTEXT) or we are using SSL
            using_sasl = security_protocol_to_use != "SSL"
            optional_jass_krb_system_props_prefix = "KAFKA_OPTS='-D%s -D%s' " % (jaas_conf_prop, KafkaService.KRB5_CONF) if using_sasl else ""
            optional_command_config_suffix = " --command-config <(echo '%s')" % (self.security_config.client_config(use_inter_broker_mechanism_for_client = use_inter_broker_mechanism_for_client))
        kafka_topic_script = self.path.script("kafka-topics.sh", node)
        return "%s%s %s%s" % \
               (optional_jass_krb_system_props_prefix, kafka_topic_script,
                bootstrap_server_or_zookeeper, optional_command_config_suffix)

    def kafka_configs_cmd_with_optional_security_settings(self, node, force_use_zk_connection, kafka_security_protocol = None):
        if self.quorum_info.using_kraft and not self.quorum_info.has_brokers:
            raise Exception("Must invoke kafka-configs against a broker, not a KRaft controller")
        if force_use_zk_connection:
            # kafka-configs supports a TLS config file, so include it if there is one
            bootstrap_server_or_zookeeper = "--zookeeper %s %s" % (self.zk_connect_setting(), self.zk.zkTlsConfigFileOption())
            skip_optional_security_settings = True
        else:
            if kafka_security_protocol is None:
                # it wasn't specified, so use the inter-broker security protocol if it is PLAINTEXT,
                # otherwise use the client security protocol
                if self.interbroker_security_protocol == SecurityConfig.PLAINTEXT:
                    security_protocol_to_use = SecurityConfig.PLAINTEXT
                else:
                    security_protocol_to_use = self.security_protocol
            else:
                security_protocol_to_use = kafka_security_protocol
            bootstrap_server_or_zookeeper = "--bootstrap-server %s" % (self.bootstrap_servers(security_protocol_to_use))
            skip_optional_security_settings = security_protocol_to_use == SecurityConfig.PLAINTEXT
        if skip_optional_security_settings:
            optional_jass_krb_system_props_prefix = ""
            optional_command_config_suffix = ""
        else:
            # we need security configs because aren't going to ZooKeeper and we aren't using PLAINTEXT
            if (security_protocol_to_use == self.interbroker_security_protocol):
                # configure JAAS to provide the broker's credentials
                # since this is an authenticating cluster and we are going to use the inter-broker security protocol
                jaas_conf_prop = KafkaService.ADMIN_CLIENT_AS_BROKER_JAAS_CONF_PROPERTY
                use_inter_broker_mechanism_for_client = True
            else:
                # configure JAAS to provide the typical client credentials
                jaas_conf_prop = KafkaService.JAAS_CONF_PROPERTY
                use_inter_broker_mechanism_for_client = False
            # We are either using SASL (SASL_SSL or SASL_PLAINTEXT) or we are using SSL
            using_sasl = security_protocol_to_use != "SSL"
            optional_jass_krb_system_props_prefix = "KAFKA_OPTS='-D%s -D%s' " % (jaas_conf_prop, KafkaService.KRB5_CONF) if using_sasl else ""
            optional_command_config_suffix = " --command-config <(echo '%s')" % (self.security_config.client_config(use_inter_broker_mechanism_for_client = use_inter_broker_mechanism_for_client))
        kafka_config_script = self.path.script("kafka-configs.sh", node)
        return "%s%s %s%s" % \
               (optional_jass_krb_system_props_prefix, kafka_config_script,
                bootstrap_server_or_zookeeper, optional_command_config_suffix)

    def maybe_setup_broker_scram_credentials(self, node):
        security_config = self.security_config
        # we only need to create broker credentials when the broker mechanism is SASL/SCRAM
        if security_config.is_sasl(self.interbroker_security_protocol) and security_config.is_sasl_scram(self.interbroker_sasl_mechanism):
            force_use_zk_connection = True # we are bootstrapping these credentials before Kafka is started
            cmd = fix_opts_for_new_jvm(node)
            cmd += "%(kafka_configs_cmd)s --entity-name %(user)s --entity-type users --alter --add-config %(mechanism)s=[password=%(password)s]" % {
                'kafka_configs_cmd': self.kafka_configs_cmd_with_optional_security_settings(node, force_use_zk_connection),
                'user': SecurityConfig.SCRAM_BROKER_USER,
                'mechanism': self.interbroker_sasl_mechanism,
                'password': SecurityConfig.SCRAM_BROKER_PASSWORD
            }
            node.account.ssh(cmd)

    def maybe_setup_client_scram_credentials(self, node):
        security_config = self.security_config
        # we only need to create client credentials when the client mechanism is SASL/SCRAM
        if security_config.is_sasl(self.security_protocol) and security_config.is_sasl_scram(self.client_sasl_mechanism):
            force_use_zk_connection = not self.all_nodes_configs_command_uses_bootstrap_server_scram()
            # ignored if forcing the use of Zookeeper, but we need a value to send, so calculate it anyway
            if self.interbroker_security_protocol == SecurityConfig.PLAINTEXT:
                kafka_security_protocol = self.interbroker_security_protocol
            else:
                kafka_security_protocol = self.security_protocol
            cmd = fix_opts_for_new_jvm(node)
            cmd += "%(kafka_configs_cmd)s --entity-name %(user)s --entity-type users --alter --add-config %(mechanism)s=[password=%(password)s]" % {
                'kafka_configs_cmd': self.kafka_configs_cmd_with_optional_security_settings(node, force_use_zk_connection, kafka_security_protocol),
                'user': SecurityConfig.SCRAM_CLIENT_USER,
                'mechanism': self.client_sasl_mechanism,
                'password': SecurityConfig.SCRAM_CLIENT_PASSWORD
            }
            node.account.ssh(cmd)

    def node_inter_broker_protocol_version(self, node):
        if config_property.INTER_BROKER_PROTOCOL_VERSION in node.config:
            return KafkaVersion(node.config[config_property.INTER_BROKER_PROTOCOL_VERSION])
        return node.version

    def all_nodes_topic_command_supports_bootstrap_server(self):
        for node in self.nodes:
            if not node.version.topic_command_supports_bootstrap_server():
                return False
        return True

    def all_nodes_topic_command_supports_if_not_exists_with_bootstrap_server(self):
        for node in self.nodes:
            if not node.version.topic_command_supports_if_not_exists_with_bootstrap_server():
                return False
        return True

    def all_nodes_configs_command_uses_bootstrap_server(self):
        for node in self.nodes:
            if not node.version.kafka_configs_command_uses_bootstrap_server():
                return False
        return True

    def all_nodes_configs_command_uses_bootstrap_server_scram(self):
        for node in self.nodes:
            if not node.version.kafka_configs_command_uses_bootstrap_server_scram():
                return False
        return True

    def all_nodes_acl_command_supports_bootstrap_server(self):
        for node in self.nodes:
            if not node.version.acl_command_supports_bootstrap_server():
                return False
        return True

    def all_nodes_reassign_partitions_command_supports_bootstrap_server(self):
        for node in self.nodes:
            if not node.version.reassign_partitions_command_supports_bootstrap_server():
                return False
        return True

    def all_nodes_support_topic_ids(self):
        if self.quorum_info.using_kraft: return True
        for node in self.nodes:
            if not self.node_inter_broker_protocol_version(node).supports_topic_ids_when_using_zk():
                return False
        return True

    def create_topic(self, topic_cfg, node=None):
        """Run the admin tool create topic command.
        Specifying node is optional, and may be done if for different kafka nodes have different versions,
        and we care where command gets run.

        If the node is not specified, run the command from self.nodes[0]
        """
        if node is None:
            node = self.nodes[0]
        self.logger.info("Creating topic %s with settings %s",
                         topic_cfg["topic"], topic_cfg)

        force_use_zk_connection = not self.all_nodes_topic_command_supports_bootstrap_server() or\
                            (topic_cfg.get('if-not-exists', False) and not self.all_nodes_topic_command_supports_if_not_exists_with_bootstrap_server())

        cmd = fix_opts_for_new_jvm(node)
        cmd += "%(kafka_topics_cmd)s --create --topic %(topic)s " % {
            'kafka_topics_cmd': self.kafka_topics_cmd_with_optional_security_settings(node, force_use_zk_connection),
            'topic': topic_cfg.get("topic"),
        }
        if 'replica-assignment' in topic_cfg:
            cmd += " --replica-assignment %(replica-assignment)s" % {
                'replica-assignment': topic_cfg.get('replica-assignment')
            }
        else:
            cmd += " --partitions %(partitions)d --replication-factor %(replication-factor)d" % {
                'partitions': topic_cfg.get('partitions', 1),
                'replication-factor': topic_cfg.get('replication-factor', 1)
            }

        if topic_cfg.get('if-not-exists', False):
            cmd += ' --if-not-exists'

        if "configs" in topic_cfg.keys() and topic_cfg["configs"] is not None:
            for config_name, config_value in topic_cfg["configs"].items():
                cmd += " --config %s=%s" % (config_name, str(config_value))

        self.logger.info("Running topic creation command...\n%s" % cmd)
        node.account.ssh(cmd)

    def delete_topic(self, topic, node=None):
        """
        Delete a topic with the topics command
        :param topic:
        :param node:
        :return:
        """
        if node is None:
            node = self.nodes[0]
        self.logger.info("Deleting topic %s" % topic)

        force_use_zk_connection = not self.all_nodes_topic_command_supports_bootstrap_server()

        cmd = fix_opts_for_new_jvm(node)
        cmd += "%s --topic %s --delete" % \
               (self.kafka_topics_cmd_with_optional_security_settings(node, force_use_zk_connection), topic)
        self.logger.info("Running topic delete command...\n%s" % cmd)
        node.account.ssh(cmd)

    def has_under_replicated_partitions(self):
        """
        Check whether the cluster has under-replicated partitions.

        :return True if there are under-replicated partitions, False otherwise.
        """
        return len(self.describe_under_replicated_partitions()) > 0

    def await_no_under_replicated_partitions(self, timeout_sec=30):
        """
        Wait for all under-replicated partitions to clear.

        :param timeout_sec: the maximum time in seconds to wait
        """
        wait_until(lambda: not self.has_under_replicated_partitions(),
                   timeout_sec = timeout_sec,
                   err_msg="Timed out waiting for under-replicated-partitions to clear")

    def describe_under_replicated_partitions(self):
        """
        Use the topic tool to find the under-replicated partitions in the cluster.

        :return the under-replicated partitions as a list of dictionaries
                (e.g. [{"topic": "foo", "partition": 1}, {"topic": "bar", "partition": 0}, ... ])
        """

        node = self.nodes[0]
        force_use_zk_connection = not node.version.topic_command_supports_bootstrap_server()

        cmd = fix_opts_for_new_jvm(node)
        cmd += "%s --describe --under-replicated-partitions" % \
            self.kafka_topics_cmd_with_optional_security_settings(node, force_use_zk_connection)

        self.logger.debug("Running topic command to describe under-replicated partitions\n%s" % cmd)
        output = ""
        for line in node.account.ssh_capture(cmd):
            output += line

        under_replicated_partitions = self.parse_describe_topic(output)["partitions"]
        self.logger.debug("Found %d under-replicated-partitions" % len(under_replicated_partitions))

        return under_replicated_partitions

    def describe_topic(self, topic, node=None, offline_nodes=[]):
        if node is None:
            node = self.nodes[0]

        force_use_zk_connection = not self.all_nodes_topic_command_supports_bootstrap_server()

        cmd = fix_opts_for_new_jvm(node)
        cmd += "%s --topic %s --describe" % \
               (self.kafka_topics_cmd_with_optional_security_settings(node, force_use_zk_connection, offline_nodes=offline_nodes), topic)

        self.logger.info("Running topic describe command...\n%s" % cmd)
        output = ""
        for line in node.account.ssh_capture(cmd):
            output += line
        return output

    def list_topics(self, node=None):
        if node is None:
            node = self.nodes[0]

        force_use_zk_connection = not self.all_nodes_topic_command_supports_bootstrap_server()

        cmd = fix_opts_for_new_jvm(node)
        cmd += "%s --list" % (self.kafka_topics_cmd_with_optional_security_settings(node, force_use_zk_connection))
        for line in node.account.ssh_capture(cmd):
            if not line.startswith("SLF4J"):
                yield line.rstrip()

    def alter_message_format(self, topic, msg_format_version, node=None):
        if node is None:
            node = self.nodes[0]
        self.logger.info("Altering message format version for topic %s with format %s", topic, msg_format_version)

        force_use_zk_connection = not self.all_nodes_configs_command_uses_bootstrap_server()

        cmd = fix_opts_for_new_jvm(node)
        cmd += "%s --entity-name %s --entity-type topics --alter --add-config message.format.version=%s" % \
              (self.kafka_configs_cmd_with_optional_security_settings(node, force_use_zk_connection), topic, msg_format_version)
        self.logger.info("Running alter message format command...\n%s" % cmd)
        node.account.ssh(cmd)

    def set_unclean_leader_election(self, topic, value=True, node=None):
        if node is None:
            node = self.nodes[0]
        if value is True:
            self.logger.info("Enabling unclean leader election for topic %s", topic)
        else:
            self.logger.info("Disabling unclean leader election for topic %s", topic)

        force_use_zk_connection = not self.all_nodes_configs_command_uses_bootstrap_server()

        cmd = fix_opts_for_new_jvm(node)
        cmd += "%s --entity-name %s --entity-type topics --alter --add-config unclean.leader.election.enable=%s" % \
              (self.kafka_configs_cmd_with_optional_security_settings(node, force_use_zk_connection), topic, str(value).lower())
        self.logger.info("Running alter unclean leader command...\n%s" % cmd)
        node.account.ssh(cmd)

    def kafka_acls_cmd_with_optional_security_settings(self, node, force_use_zk_connection, kafka_security_protocol = None, override_command_config = None):
        if self.quorum_info.using_kraft and not self.quorum_info.has_brokers:
            raise Exception("Must invoke kafka-acls against a broker, not a KRaft controller")
        force_use_zk_connection = force_use_zk_connection or not self.all_nodes_acl_command_supports_bootstrap_server
        if force_use_zk_connection:
            bootstrap_server_or_authorizer_zk_props = "--authorizer-properties zookeeper.connect=%s" % (self.zk_connect_setting())
            skip_optional_security_settings = True
        else:
            if kafka_security_protocol is None:
                # it wasn't specified, so use the inter-broker security protocol if it is PLAINTEXT,
                # otherwise use the client security protocol
                if self.interbroker_security_protocol == SecurityConfig.PLAINTEXT:
                    security_protocol_to_use = SecurityConfig.PLAINTEXT
                else:
                    security_protocol_to_use = self.security_protocol
            else:
                security_protocol_to_use = kafka_security_protocol
            bootstrap_server_or_authorizer_zk_props = "--bootstrap-server %s" % (self.bootstrap_servers(security_protocol_to_use))
            skip_optional_security_settings = security_protocol_to_use == SecurityConfig.PLAINTEXT
        if skip_optional_security_settings:
            optional_jass_krb_system_props_prefix = ""
            optional_command_config_suffix = ""
        else:
            # we need security configs because aren't going to ZooKeeper and we aren't using PLAINTEXT
            if (security_protocol_to_use == self.interbroker_security_protocol):
                # configure JAAS to provide the broker's credentials
                # since this is an authenticating cluster and we are going to use the inter-broker security protocol
                jaas_conf_prop = KafkaService.ADMIN_CLIENT_AS_BROKER_JAAS_CONF_PROPERTY
                use_inter_broker_mechanism_for_client = True
            else:
                # configure JAAS to provide the typical client credentials
                jaas_conf_prop = KafkaService.JAAS_CONF_PROPERTY
                use_inter_broker_mechanism_for_client = False
            # We are either using SASL (SASL_SSL or SASL_PLAINTEXT) or we are using SSL
            using_sasl = security_protocol_to_use != "SSL"
            optional_jass_krb_system_props_prefix = "KAFKA_OPTS='-D%s -D%s' " % (jaas_conf_prop, KafkaService.KRB5_CONF) if using_sasl else ""
            if override_command_config is None:
                optional_command_config_suffix = " --command-config <(echo '%s')" % (self.security_config.client_config(use_inter_broker_mechanism_for_client = use_inter_broker_mechanism_for_client))
            else:
                optional_command_config_suffix = " --command-config %s" % (override_command_config)
        kafka_acls_script = self.path.script("kafka-acls.sh", node)
        return "%s%s %s%s" % \
               (optional_jass_krb_system_props_prefix, kafka_acls_script,
                bootstrap_server_or_authorizer_zk_props, optional_command_config_suffix)

    def run_cli_tool(self, node, cmd):
        output = ""
        self.logger.debug(cmd)
        for line in node.account.ssh_capture(cmd):
            if not line.startswith("SLF4J"):
                output += line
        self.logger.debug(output)
        return output

    def parse_describe_topic(self, topic_description):
        """Parse output of kafka-topics.sh --describe (or describe_topic() method above), which is a string of form
        Topic: test_topic\tTopicId: <topic_id>\tPartitionCount: 2\tReplicationFactor: 2\tConfigs:
            Topic: test_topic\tPartition: 0\tLeader: 3\tReplicas: 3,1\tIsr: 3,1
            Topic: test_topic\tPartition: 1\tLeader: 1\tReplicas: 1,2\tIsr: 1,2
        into a dictionary structure appropriate for use with reassign-partitions tool:
        {
            "partitions": [
                {"topic": "test_topic", "partition": 0, "replicas": [3, 1]},
                {"topic": "test_topic", "partition": 1, "replicas": [1, 2]}
            ]
        }
        """
        lines = map(lambda x: x.strip(), topic_description.split("\n"))
        partitions = []
        for line in lines:
            m = re.match(".*Leader:.*", line)
            if m is None:
                continue

            fields = line.split("\t")
            fields = dict([field.split(": ") for field in fields if len(field.split(": ")) == 2])
            partitions.append(
                {"topic": fields["Topic"],
                 "partition": int(fields["Partition"]),
                 "replicas": list(map(int, fields["Replicas"].split(',')))
                 })

        return {"partitions": partitions}


    def _connect_setting_reassign_partitions(self, node):
        if self.all_nodes_reassign_partitions_command_supports_bootstrap_server():
            return "--bootstrap-server %s " % self.bootstrap_servers(self.security_protocol)
        else:
            return "--zookeeper %s " % self.zk_connect_setting()

    def verify_reassign_partitions(self, reassignment, node=None):
        """Run the reassign partitions admin tool in "verify" mode
        """
        if node is None:
            node = self.nodes[0]

        json_file = "/tmp/%s_reassign.json" % str(time.time())

        # reassignment to json
        json_str = json.dumps(reassignment)
        json_str = json.dumps(json_str)

        # create command
        cmd = fix_opts_for_new_jvm(node)
        cmd += "echo %s > %s && " % (json_str, json_file)
        cmd += "%s " % self.path.script("kafka-reassign-partitions.sh", node)
        cmd += self._connect_setting_reassign_partitions(node)
        cmd += "--reassignment-json-file %s " % json_file
        cmd += "--verify "
        cmd += "&& sleep 1 && rm -f %s" % json_file

        # send command
        self.logger.info("Verifying partition reassignment...")
        self.logger.debug(cmd)
        output = ""
        for line in node.account.ssh_capture(cmd):
            output += line

        self.logger.debug(output)

        if re.match(".*Reassignment of partition.*failed.*",
                    output.replace('\n', '')) is not None:
            return False

        if re.match(".*is still in progress.*",
                    output.replace('\n', '')) is not None:
            return False

        return True

    def execute_reassign_partitions(self, reassignment, node=None,
                                    throttle=None):
        """Run the reassign partitions admin tool in "verify" mode
        """
        if node is None:
            node = self.nodes[0]
        json_file = "/tmp/%s_reassign.json" % str(time.time())

        # reassignment to json
        json_str = json.dumps(reassignment)
        json_str = json.dumps(json_str)

        # create command
        cmd = fix_opts_for_new_jvm(node)
        cmd += "echo %s > %s && " % (json_str, json_file)
        cmd += "%s " % self.path.script( "kafka-reassign-partitions.sh", node)
        cmd += self._connect_setting_reassign_partitions(node)
        cmd += "--reassignment-json-file %s " % json_file
        cmd += "--execute"
        if throttle is not None:
            cmd += " --throttle %d" % throttle
        cmd += " && sleep 1 && rm -f %s" % json_file

        # send command
        self.logger.info("Executing parition reassignment...")
        self.logger.debug(cmd)
        output = ""
        for line in node.account.ssh_capture(cmd):
            output += line

        self.logger.debug("Verify partition reassignment:")
        self.logger.debug(output)

    def search_data_files(self, topic, messages):
        """Check if a set of messages made it into the Kafka data files. Note that
        this method takes no account of replication. It simply looks for the
        payload in all the partition files of the specified topic. 'messages' should be
        an array of numbers. The list of missing messages is returned.
        """
        payload_match = "payload: " + "$|payload: ".join(str(x) for x in messages) + "$"
        found = set([])
        self.logger.debug("number of unique missing messages we will search for: %d",
                          len(messages))
        for node in self.nodes:
            # Grab all .log files in directories prefixed with this topic
            files = node.account.ssh_capture("find %s* -regex  '.*/%s-.*/[^/]*.log'" % (KafkaService.DATA_LOG_DIR_PREFIX, topic))

            # Check each data file to see if it contains the messages we want
            for log in files:
                cmd = fix_opts_for_new_jvm(node)
                cmd += "%s kafka.tools.DumpLogSegments --print-data-log --files %s | grep -E \"%s\"" % \
                      (self.path.script("kafka-run-class.sh", node), log.strip(), payload_match)

                for line in node.account.ssh_capture(cmd, allow_fail=True):
                    for val in messages:
                        if line.strip().endswith("payload: "+str(val)):
                            self.logger.debug("Found %s in data-file [%s] in line: [%s]" % (val, log.strip(), line.strip()))
                            found.add(val)

        self.logger.debug("Number of unique messages found in the log: %d",
                          len(found))
        missing = list(set(messages) - found)

        if len(missing) > 0:
            self.logger.warn("The following values were not found in the data files: " + str(missing))

        return missing

    def restart_cluster(self, clean_shutdown=True, timeout_sec=60, after_each_broker_restart=None, *args):
        # We do not restart the isolated controller quorum if it exists.
        # This is not widely used -- it typically appears in rolling upgrade tests --
        # so we will let tests explicitly decide if/when to restart any isolated controller quorum.
        for node in self.nodes:
            self.restart_node(node, clean_shutdown=clean_shutdown, timeout_sec=timeout_sec)
            if after_each_broker_restart is not None:
                after_each_broker_restart(*args)

    def restart_node(self, node, clean_shutdown=True, timeout_sec=60):
        """Restart the given node."""
        # ensure we wait for the broker to start by setting concurrent start to False for the invocation of start_node()
        orig_concurrent_start = self.concurrent_start
        self.concurrent_start = False
        self.stop_node(node, clean_shutdown, timeout_sec)
        self.start_node(node, timeout_sec)
        self.concurrent_start = orig_concurrent_start

    def _describe_topic_line_for_partition(self, partition, describe_topic_output):
        # Lines look like this: Topic: test_topic	Partition: 0	Leader: 3	Replicas: 3,2	Isr: 3,2
        grep_for = "Partition: %i\t" % (partition) # be sure to include trailing tab, otherwise 1 might match 10 (for example)
        found_lines = [line for line in describe_topic_output.splitlines() if grep_for in line]
        return None if not found_lines else found_lines[0]

    def isr_idx_list(self, topic, partition=0, node=None, offline_nodes=[]):
        """ Get in-sync replica list the given topic and partition.
        """
        if node is None:
          node = self.nodes[0]
        if not self.all_nodes_topic_command_supports_bootstrap_server():
            self.logger.debug("Querying zookeeper to find in-sync replicas for topic %s and partition %d" % (topic, partition))
            zk_path = "/brokers/topics/%s/partitions/%d/state" % (topic, partition)
            partition_state = self.zk.query(zk_path, chroot=self.zk_chroot)

            if partition_state is None:
                raise Exception("Error finding partition state for topic %s and partition %d." % (topic, partition))

            partition_state = json.loads(partition_state)
            self.logger.info(partition_state)

            isr_idx_list = partition_state["isr"]
        else:
            self.logger.debug("Querying Kafka Admin API to find in-sync replicas for topic %s and partition %d" % (topic, partition))
            describe_output = self.describe_topic(topic, node, offline_nodes=offline_nodes)
            self.logger.debug(describe_output)
            requested_partition_line = self._describe_topic_line_for_partition(partition, describe_output)
            # e.g. Topic: test_topic	Partition: 0	Leader: 3	Replicas: 3,2	Isr: 3,2
            if not requested_partition_line:
                raise Exception("Error finding partition state for topic %s and partition %d." % (topic, partition))
            isr_csv = requested_partition_line.split()[9] # 10th column from above
            isr_idx_list = [int(i) for i in isr_csv.split(",")]

        self.logger.info("Isr for topic %s and partition %d is now: %s" % (topic, partition, isr_idx_list))
        return isr_idx_list

    def replicas(self, topic, partition=0):
        """ Get the assigned replicas for the given topic and partition.
        """
        node = self.nodes[0]
        if not self.all_nodes_topic_command_supports_bootstrap_server():
            self.logger.debug("Querying zookeeper to find assigned replicas for topic %s and partition %d" % (topic, partition))
            zk_path = "/brokers/topics/%s" % (topic)
            assignment = self.zk.query(zk_path, chroot=self.zk_chroot)

            if assignment is None:
                raise Exception("Error finding partition state for topic %s and partition %d." % (topic, partition))

            assignment = json.loads(assignment)
            self.logger.info(assignment)

            replicas = assignment["partitions"][str(partition)]
        else:
            self.logger.debug("Querying Kafka Admin API to find replicas for topic %s and partition %d" % (topic, partition))
            describe_output = self.describe_topic(topic, node)
            self.logger.debug(describe_output)
            requested_partition_line = self._describe_topic_line_for_partition(partition, describe_output)
            # e.g. Topic: test_topic	Partition: 0	Leader: 3	Replicas: 3,2	Isr: 3,2
            if not requested_partition_line:
                raise Exception("Error finding partition state for topic %s and partition %d." % (topic, partition))
            isr_csv = requested_partition_line.split()[7] # 8th column from above
            replicas = [int(i) for i in isr_csv.split(",")]

        self.logger.info("Assigned replicas for topic %s and partition %d is now: %s" % (topic, partition, replicas))
        return [self.get_node(replica) for replica in replicas]

    def leader(self, topic, partition=0):
        """ Get the leader replica for the given topic and partition.
        """
        node = self.nodes[0]
        if not self.all_nodes_topic_command_supports_bootstrap_server():
            self.logger.debug("Querying zookeeper to find leader replica for topic %s and partition %d" % (topic, partition))
            zk_path = "/brokers/topics/%s/partitions/%d/state" % (topic, partition)
            partition_state = self.zk.query(zk_path, chroot=self.zk_chroot)

            if partition_state is None:
                raise Exception("Error finding partition state for topic %s and partition %d." % (topic, partition))

            partition_state = json.loads(partition_state)
            self.logger.info(partition_state)

            leader_idx = int(partition_state["leader"])
        else:
            self.logger.debug("Querying Kafka Admin API to find leader for topic %s and partition %d" % (topic, partition))
            describe_output = self.describe_topic(topic, node)
            self.logger.debug(describe_output)
            requested_partition_line = self._describe_topic_line_for_partition(partition, describe_output)
            # e.g. Topic: test_topic	Partition: 0	Leader: 3	Replicas: 3,2	Isr: 3,2
            if not requested_partition_line:
                raise Exception("Error finding partition state for topic %s and partition %d." % (topic, partition))
            leader_idx = int(requested_partition_line.split()[5]) # 6th column from above

        self.logger.info("Leader for topic %s and partition %d is now: %d" % (topic, partition, leader_idx))
        return self.get_node(leader_idx)

    def cluster_id(self):
        """ Get the current cluster id
        """
        if self.quorum_info.using_kraft:
            return config_property.CLUSTER_ID

        self.logger.debug("Querying ZooKeeper to retrieve cluster id")
        cluster = self.zk.query("/cluster/id", chroot=self.zk_chroot)

        try:
            return json.loads(cluster)['id'] if cluster else None
        except:
            self.logger.debug("Data in /cluster/id znode could not be parsed. Data = %s" % cluster)
            raise

    def topic_id(self, topic):
        if self.all_nodes_support_topic_ids():
            node = self.nodes[0]

            force_use_zk_connection = not self.all_nodes_topic_command_supports_bootstrap_server()

            cmd = fix_opts_for_new_jvm(node)
            cmd += "%s --topic %s --describe" % \
               (self.kafka_topics_cmd_with_optional_security_settings(node, force_use_zk_connection), topic)

            self.logger.debug(
                "Querying topic ID by using describe topic command ...\n%s" % cmd
            )
            output = ""
            for line in node.account.ssh_capture(cmd):
                output += line

            lines = map(lambda x: x.strip(), output.split("\n"))
            for line in lines:
                m = re.match(".*TopicId:.*", line)
                if m is None:
                   continue

                fields = line.split("\t")
                # [Topic: test_topic, TopicId: <topic_id>, PartitionCount: 2, ReplicationFactor: 2, ...]
                # -> [test_topic, <topic_id>, 2, 2, ...]
                # -> <topic_id>
                topic_id = list(map(lambda x: x.split(" ")[1], fields))[1]
                self.logger.info("Topic ID assigned for topic %s is %s" % (topic, topic_id))

                return topic_id
            raise Exception("Error finding topic ID for topic %s." % topic)
        else:
            self.logger.info("No topic ID assigned for topic %s" % topic)
            return None

    def check_protocol_errors(self, node):
        """ Checks for common protocol exceptions due to invalid inter broker protocol handling.
            While such errors can and should be checked in other ways, checking the logs is a worthwhile failsafe.
            """
        for node in self.nodes:
            exit_code = node.account.ssh("grep -e 'java.lang.IllegalArgumentException: Invalid version' -e SchemaException %s/*"
                                         % KafkaService.OPERATIONAL_LOG_DEBUG_DIR, allow_fail=True)
            if exit_code != 1:
                return False
        return True

    def list_consumer_groups(self, node=None, command_config=None):
        """ Get list of consumer groups.
        """
        if node is None:
            node = self.nodes[0]
        consumer_group_script = self.path.script("kafka-consumer-groups.sh", node)

        if command_config is None:
            command_config = ""
        else:
            command_config = "--command-config " + command_config

        cmd = fix_opts_for_new_jvm(node)
        cmd += "%s --bootstrap-server %s %s --list" % \
              (consumer_group_script,
               self.bootstrap_servers(self.security_protocol),
               command_config)
        return self.run_cli_tool(node, cmd)

    def describe_consumer_group(self, group, node=None, command_config=None):
        """ Describe a consumer group.
        """
        if node is None:
            node = self.nodes[0]
        consumer_group_script = self.path.script("kafka-consumer-groups.sh", node)

        if command_config is None:
            command_config = ""
        else:
            command_config = "--command-config " + command_config

        cmd = fix_opts_for_new_jvm(node)
        cmd += "%s --bootstrap-server %s %s --group %s --describe" % \
              (consumer_group_script,
               self.bootstrap_servers(self.security_protocol),
               command_config, group)

        output = ""
        self.logger.debug(cmd)
        for line in node.account.ssh_capture(cmd):
            if not (line.startswith("SLF4J") or line.startswith("TOPIC") or line.startswith("Could not fetch offset")):
                output += line
        self.logger.debug(output)
        return output

    def zk_connect_setting(self):
        if self.quorum_info.using_kraft and not self.zk:
            raise Exception("No zookeeper connect string available with KRaft unless ZooKeeper is explicitly enabled")
        return self.zk.connect_setting(self.zk_chroot, self.zk_client_secure)

    def __bootstrap_servers(self, port, validate=True, offline_nodes=[]):
        if validate and not port.open:
            raise ValueError("We are retrieving bootstrap servers for the port: %s which is not currently open. - " %
                             str(port.port_number))

        return ','.join([node.account.hostname + ":" + str(port.port_number)
                         for node in self.nodes
                         if node not in offline_nodes])

    def bootstrap_servers(self, protocol='PLAINTEXT', validate=True, offline_nodes=[]):
        """Return comma-delimited list of brokers in this cluster formatted as HOSTNAME1:PORT1,HOSTNAME:PORT2,...

        This is the format expected by many config files.
        """
        port_mapping = self.port_mappings[protocol]
        self.logger.info("Bootstrap client port is: " + str(port_mapping.port_number))
        return self.__bootstrap_servers(port_mapping, validate, offline_nodes)

    def controller(self):
        """ Get the controller node
        """
        if self.quorum_info.using_kraft:
            raise Exception("Cannot obtain Controller node when using KRaft instead of ZooKeeper")
        self.logger.debug("Querying zookeeper to find controller broker")
        controller_info = self.zk.query("/controller", chroot=self.zk_chroot)

        if controller_info is None:
            raise Exception("Error finding controller info")

        controller_info = json.loads(controller_info)
        self.logger.debug(controller_info)

        controller_idx = int(controller_info["brokerid"])
        self.logger.info("Controller's ID: %d" % (controller_idx))
        return self.get_node(controller_idx)

    def is_registered(self, node):
        """
        Check whether a broker is registered in Zookeeper
        """
        if self.quorum_info.using_kraft:
            raise Exception("Cannot obtain broker registration information when using KRaft instead of ZooKeeper")
        self.logger.debug("Querying zookeeper to see if broker %s is registered", str(node))
        broker_info = self.zk.query("/brokers/ids/%s" % self.idx(node), chroot=self.zk_chroot)
        self.logger.debug("Broker info: %s", broker_info)
        return broker_info is not None

    def get_offset_shell(self, time=None, topic=None, partitions=None, topic_partitions=None, exclude_internal_topics=False):
        node = self.nodes[0]

        cmd = fix_opts_for_new_jvm(node)
        cmd += self.path.script("kafka-get-offsets.sh", node)
        cmd += " --bootstrap-server %s" % self.bootstrap_servers(self.security_protocol)

        if time:
            cmd += ' --time %s' % time
        if topic_partitions:
            cmd += ' --topic-partitions %s' % topic_partitions
        if topic:
            cmd += ' --topic %s' % topic
        if partitions:
            cmd += '  --partitions %s' % partitions
        if exclude_internal_topics:
            cmd += ' --exclude-internal-topics'

        cmd += " 2>> %s/get_offset_shell.log" % KafkaService.PERSISTENT_ROOT
        cmd += " | tee -a %s/get_offset_shell.log &" % KafkaService.PERSISTENT_ROOT
        output = ""
        self.logger.debug(cmd)
        for line in node.account.ssh_capture(cmd):
            output += line
        self.logger.debug(output)
        return output

    def java_class_name(self):
        return "kafka.Kafka"

    def deprecated_cp_java_class_name(self):
        return "io.confluent.support.metrics.SupportedKafka"<|MERGE_RESOLUTION|>--- conflicted
+++ resolved
@@ -946,11 +946,7 @@
     def pids(self, node):
         """Return process ids associated with running processes on the given node."""
         try:
-<<<<<<< HEAD
-            cmd = "ps ax | grep -i %s | grep -v grep | awk '{print $1}'" % self.java_class_name()
-=======
             cmd = "jcmd | grep -e %s -e %s | awk '{print $1}'" % (self.java_class_name(), self.deprecated_cp_java_class_name())
->>>>>>> 46fd1c2c
             pid_arr = [pid for pid in node.account.ssh_capture(cmd, allow_fail=True, callback=int)]
             return pid_arr
         except (RemoteCommandError, ValueError) as e:
@@ -1018,7 +1014,7 @@
     def clean_node(self, node):
         JmxMixin.clean_node(self, node)
         self.security_config.clean_node(node)
-        node.account.kill_process(self.java_class_name(),
+        node.account.kill_java_processes(self.java_class_name(),
                                          clean_shutdown=False, allow_fail=True)
         node.account.kill_java_processes(self.deprecated_cp_java_class_name(),
                                          clean_shutdown=False, allow_fail=True)
