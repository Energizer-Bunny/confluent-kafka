--- conflicted
+++ resolved
@@ -51,11 +51,7 @@
       license="apache2.0",
       packages=find_packages(),
       include_package_data=True,
-<<<<<<< HEAD
-      install_requires=["ducktape==0.8.14", "requests==2.24.0"],
-=======
-      install_requires="ducktape==0.8.18",
->>>>>>> 364b35df
+      install_requires=["ducktape==0.8.18", "requests==2.24.0"],
       tests_require=["pytest", "mock"],
       cmdclass={'test': PyTest},
       zip_safe=False
